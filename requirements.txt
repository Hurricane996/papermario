capstone
PyYAML
lark-parser
<<<<<<< HEAD
python-ranges
=======
pypng
>>>>>>> 36773e40
<|MERGE_RESOLUTION|>--- conflicted
+++ resolved
@@ -1,8 +1,5 @@
 capstone
 PyYAML
 lark-parser
-<<<<<<< HEAD
 python-ranges
-=======
-pypng
->>>>>>> 36773e40
+pypng