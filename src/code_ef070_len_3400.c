#include "common.h"

ApiStatus SetCamEnabled(ScriptInstance* script, s32 isInitialCall) {
    Bytecode* args = script->ptrReadPos;
    s32 id = get_variable(script, *args++);
    s32 enabled = get_variable(script, *args++);

    if (!enabled) {
        (&gCameras[id])->flags |= 0x2;
    } else {
        (&gCameras[id])->flags &= ~0x2;
    }
    return ApiStatus_DONE2;
}

ApiStatus SetCamFlag80(ScriptInstance* script, s32 isInitialCall) {
    Bytecode* args = script->ptrReadPos;
    s32 id = get_variable(script, *args++);
    s32 enabled = get_variable(script, *args++);

    if (!enabled) {
        (&gCameras[id])->flags |= 0x80;
    } else {
        (&gCameras[id])->flags &= ~0x80;
    }
    return ApiStatus_DONE2;
}

ApiStatus SetCamPerspective(ScriptInstance* script, s32 isInitialCall) {
    Bytecode* args = script->ptrReadPos;
    s32 id = get_variable(script, *args++);
    s16 mode = get_variable(script, *args++);
    f32 vfov = get_float_variable(script, *args++);
    s16 nearClip = get_variable(script, *args++);
    s16 farClip = get_variable(script, *args++);
    Camera* cameras = gCameras;
    Camera* camera = &cameras[id];

    camera->farClip = farClip;
    camera->mode = mode;
    camera->unk_06 = 1;
    camera->unk_08 = 1;
    camera->vfov = vfov;
    camera->nearClip = nearClip;
    return ApiStatus_DONE2;
}

ApiStatus func_802CA90C(ScriptInstance* script, s32 isInitialCall) {
    Bytecode* args = script->ptrReadPos;
    s32 id = get_variable(script, *args++);
    s16 mode = get_variable(script, *args++);
    Camera* cameras = gCameras;
    Camera* camera = &cameras[id];

    camera->mode = mode;
    camera->unk_06 = 0;
    return ApiStatus_DONE2;
}

<<<<<<< HEAD
=======
INCLUDE_ASM(s32, "code_ef070_len_3400", func_802CA988, ScriptInstance* script, s32 isInitialCall);
/*
>>>>>>> 3bf3c987
ApiStatus func_802CA988(ScriptInstance* script, s32 isInitialCall) {
    Bytecode* ptrReadPos = script->ptrReadPos;
    Bytecode id = get_variable(script, *ptrReadPos++);
    Bytecode outVar1 = *ptrReadPos++;
    Bytecode outVar2 = *ptrReadPos++;
    Bytecode outVar3 = *ptrReadPos++;
    Bytecode outVar4 = *ptrReadPos++;
    f32 temp1, temp2, temp3;

    (&gCameras[id])->mode = 2;
    (&gCameras[id])->unk_06 = 0;
    (&gCameras[id])->unk_1C = -round((&gCameras[id])->currentPitch);
    (&gCameras[id])->unk_1E = -(&gCameras[id])->currentBlendedYawNegated;

    temp1 = (&gCameras[id])->lookAt_obj[0] - (&gCameras[id])->lookAt_eye[0];
    temp2 = (&gCameras[id])->lookAt_obj[1] - (&gCameras[id])->lookAt_eye[1];
    temp3 = (&gCameras[id])->lookAt_obj[2] - (&gCameras[id])->lookAt_eye[2];

    (&gCameras[id])->unk_20 = round(sqrtf((temp1 * temp1) + (temp2 * temp2) + (temp3 * temp3)));
    (&gCameras[id])->unk_22 = 0;
    (&gCameras[id])->unk_54 = (&gCameras[id])->lookAt_obj[0];
    (&gCameras[id])->unk_58 = (&gCameras[id])->lookAt_obj[1];
    (&gCameras[id])->unk_5C = (&gCameras[id])->lookAt_obj[2];

    set_variable(script, outVar1, (&gCameras[id])->unk_1C);
    set_variable(script, outVar2, (&gCameras[id])->unk_1E);
    set_variable(script, outVar3, (&gCameras[id])->unk_20);
    set_variable(script, outVar4, (&gCameras[id])->unk_22);
    return ApiStatus_DONE2;
}

ApiStatus SetCamViewport(ScriptInstance* script, s32 isInitialCall) {
    Bytecode* args = script->ptrReadPos;
    s32 id = get_variable(script, *args++);
    s32 x = get_variable(script, *args++);
    s32 y = get_variable(script, *args++);
    s16 width = get_variable(script, *args++);
    s16 height = get_variable(script, *args++);

    set_cam_viewport(id, x, y, width, height);
    return ApiStatus_DONE2;
}

ApiStatus func_802CABE8(ScriptInstance* script, s32 isInitialCall) {
    Bytecode* args = script->ptrReadPos;
    s32 id = get_variable(script, *args++);
    s16 value1 = get_variable(script, *args++);
    s32 value2 = get_variable(script, *args++);
    s32 value3 = get_variable(script, *args++);
    s16 value4 = get_variable(script, *args++);
    Camera* cameras = gCameras;
    Camera* camera = &cameras[id];

    camera->unk_22 = value4;
    camera->unk_1C = value1;
    camera->unk_1E = value2;
    camera->unk_20 = value3;
    return ApiStatus_DONE2;
}

ApiStatus func_802CACC0(ScriptInstance* script, s32 isInitialCall) {
    Bytecode* args = script->ptrReadPos;
    s32 id = get_variable(script, *args++);
    s16 value1 = get_variable(script, *args++);
    s32 value2 = get_variable(script, *args++);
    s32 value3 = get_variable(script, *args++);
    s16 zoomPercent = get_variable(script, *args++);
    Camera* cameras = gCameras;
    Camera* camera = &cameras[id];

    camera->zoomPercent = zoomPercent;
    camera->unk_24 = value1;
    camera->unk_26 = value2;
    camera->unk_28 = value3;
    return ApiStatus_DONE2;
}

ApiStatus SetCamBGColor(ScriptInstance* script, s32 isInitialCall) {
    Bytecode* args = script->ptrReadPos;
    s32 id = get_variable(script, *args++);
    s16 r = get_variable(script, *args++);
    s16 g = get_variable(script, *args++);
    s16 b = get_variable(script, *args++);
    Camera* cameras = gCameras;
    Camera* camera = &cameras[id];

    camera->backgroundColor[0] = r;
    camera->backgroundColor[1] = g;
    camera->backgroundColor[2] = b;
    return ApiStatus_DONE2;
}

ApiStatus func_802CAE50(ScriptInstance* script, s32 isInitialCall) {
    Bytecode* args = script->ptrReadPos;
    s32 id = get_variable(script, *args++);
    s32 value1 = get_variable(script, *args++);
    s32 value2 = get_variable(script, *args++);
    s32 value3 = get_variable(script, *args++);
    Camera* cameras = gCameras;
    Camera* camera = &cameras[id];

    camera->unk_54 = value1;
    camera->unk_58 = value2;
    camera->unk_5C = value3;
    return ApiStatus_DONE2;
}

ApiStatus SetCamTarget(ScriptInstance* script, s32 isInitialCall) {
    Bytecode* args = script->ptrReadPos;
    s32 id = get_variable(script, *args++);
    s32 x = get_variable(script, *args++);
    s32 y = get_variable(script, *args++);
    s32 z = get_variable(script, *args++);
    Camera* cameras = gCameras;
    Camera* camera = &cameras[id];

    camera->targetPos.x = x;
    camera->targetPos.y = y;
    camera->targetPos.z = z;
    return ApiStatus_DONE2;
}

INCLUDE_ASM(s32, "code_ef070_len_3400", func_802CB008, ScriptInstance* script, s32 isInitialCall);

INCLUDE_ASM(s32, "code_ef070_len_3400", ShakeCam, ScriptInstance* script, s32 isInitialCall);

INCLUDE_ASM(s32, "code_ef070_len_3400", exec_ShakeCam1);

INCLUDE_ASM(s32, "code_ef070_len_3400", exec_ShakeCamX);

ApiStatus SetCamLeadPlayer(ScriptInstance* script, s32 isInitialCall) {
    Bytecode* args = script->ptrReadPos;
    s32 id = get_variable(script, *args++);
    s32 enabled = get_variable(script, *args++);
    Camera* cameras = gCameras;
    Camera* camera = &cameras[id];

    if (enabled) {
        camera->flags |= 0x4;
    } else {
        camera->flags &= ~0x4;
    }
    return ApiStatus_DONE2;
}

ApiStatus func_802CB710(ScriptInstance* script, s32 isInitialCall) {
    Bytecode* args = script->ptrReadPos;
    s32 id = get_variable(script, *args++);
    f32 value = get_variable(script, *args++);
    Camera* cameras = gCameras;
    Camera* camera = &cameras[id];

    camera->unk_520 = (value / 100.0f);
    return ApiStatus_DONE2;
}

ApiStatus PanToTarget(ScriptInstance* script, s32 isInitialCall) {
    Bytecode* args = script->ptrReadPos;
    s32 id = get_variable(script, *args++);
    f32 panPhase = get_float_variable(script, *args++);
    s32 targetType = get_variable(script, *args++);
    Camera* cameras = gCameras;
    Camera* camera = &cameras[id];

    camera->unk_506 = 1;
    if (targetType != 0) {
        camera->boolTargetPlayer = 1;
        camera->panPhase = panPhase;
    } else {
        camera->boolTargetPlayer = 0;
        camera->panPhase = 0.0f;
        camera->moveSpeed = 1.0f;
    }
    return ApiStatus_DONE2;
}

INCLUDE_ASM(s32, "code_ef070_len_3400", UseSettingsFrom, ScriptInstance* script, s32 isInitialCall);

INCLUDE_ASM(s32, "code_ef070_len_3400", LoadSettings, ScriptInstance* script, s32 isInitialCall);

ApiStatus SetCamType(ScriptInstance* script, s32 isInitialCall) {
    Bytecode* args = script->ptrReadPos;
    s32 id = get_variable(script, *args++);
    Camera* cameras = gCameras;
    Camera* camera = &cameras[id];
    s32 controllerType = get_variable(script, *args++);
    s32 enabled = get_variable(script, *args++);

    camera->unk_500 = enabled;
    camera->controllerType = controllerType;
    return ApiStatus_DONE2;
}

ApiStatus SetCamPitch(ScriptInstance* script, s32 isInitialCall) {
    Bytecode* args = script->ptrReadPos;
    s32 id = get_variable(script, *args++);
    Camera* cameras = gCameras;
    Camera* camera = &cameras[id];
    f32 boomPitch = get_float_variable(script, *args++);
    f32 viewPitch = get_float_variable(script, *args++);

    camera->controllerBoomPitch = boomPitch;
    camera->controllerViewPitch = viewPitch;
    return ApiStatus_DONE2;
}

ApiStatus SetCamDistance(ScriptInstance* script, s32 isInitialCall) {
    Bytecode* args = script->ptrReadPos;
    s32 id = get_variable(script, *args++);
    Camera* cameras = gCameras;
    Camera* camera = &cameras[id];
    f32 boomLength = get_float_variable(script, *args++);

    camera->controllerBoomLen = boomLength;
    return ApiStatus_DONE2;
}

ApiStatus SetCamPosA(ScriptInstance* script, s32 isInitialCall) {
    Bytecode* args = script->ptrReadPos;
    s32 id = get_variable(script, *args++);
    Camera* cameras = gCameras;
    Camera* camera = &cameras[id];
    f32 x = get_float_variable(script, *args++);
    f32 z = get_float_variable(script, *args++);

    camera->posA.x = x;
    camera->posA.z = z;
    return ApiStatus_DONE2;
}

ApiStatus SetCamPosB(ScriptInstance* script, s32 isInitialCall) {
    Bytecode* args = script->ptrReadPos;
    s32 id = get_variable(script, *args++);
    Camera* cameras = gCameras;
    Camera* camera = &cameras[id];
    f32 x = get_float_variable(script, *args++);
    f32 z = get_float_variable(script, *args++);

    camera->posB.x = x;
    camera->posB.z = z;
    return ApiStatus_DONE2;
}

ApiStatus SetCamPosC(ScriptInstance* script, s32 isInitialCall) {
    Bytecode* args = script->ptrReadPos;
    s32 id = get_variable(script, *args++);
    Camera* cameras = gCameras;
    Camera* camera = &cameras[id];
    f32 y1 = get_float_variable(script, *args++);
    f32 y2 = get_float_variable(script, *args++);

    camera->posA.y = y1;
    camera->posB.y = y2;
    return ApiStatus_DONE2;
}

ApiStatus SetPanTarget(ScriptInstance* script, s32 isInitialCall) {
    Bytecode* args = script->ptrReadPos;
    s32 id = get_variable(script, *args++);
    Camera* cameras = gCameras;
    Camera* camera = &cameras[id];
    f32 x = get_float_variable(script, *args++);
    f32 y = get_float_variable(script, *args++);
    f32 z = get_float_variable(script, *args++);

    camera->movePos.x = x;
    camera->movePos.y = y;
    camera->movePos.z = z;
    camera->unk_506 = 1;
    return ApiStatus_DONE2;
}

ApiStatus SetCamSpeed(ScriptInstance* script, s32 isInitialCall) {
    Bytecode* args = script->ptrReadPos;
    s32 id = get_variable(script, *args++);
    f32 speed = get_float_variable(script, *args++);
    Camera* cameras = gCameras;
    Camera* camera = &cameras[id];

    camera->moveSpeed = speed;
    return ApiStatus_DONE2;
}

ApiStatus GetCamType(ScriptInstance* script, s32 isInitialCall) {
    Bytecode* args = script->ptrReadPos;
    s32 id = get_variable(script, *args++);
    Bytecode outVar1 = *args++;
    Bytecode outVar2 = *args++;
    Camera* cameras = gCameras;
    Camera* camera = &cameras[id];

    set_variable(script, outVar1, camera->controllerType);
    set_variable(script, outVar2, camera->unk_500);
    return ApiStatus_DONE2;
}

ApiStatus GetCamPitch(ScriptInstance* script, s32 isInitialCall) {
    Bytecode* args = script->ptrReadPos;
    s32 id = get_variable(script, *args++);
    Bytecode outVar1 = *args++;
    Bytecode outVar2 = *args++;
    Camera* cameras = gCameras;
    Camera* camera = &cameras[id];

    set_float_variable(script, outVar1, camera->controllerBoomPitch);
    set_float_variable(script, outVar2, camera->controllerViewPitch);
    return ApiStatus_DONE2;
}

ApiStatus GetCamDistance(ScriptInstance* script, s32 isInitialCall) {
    Bytecode* args = script->ptrReadPos;
    s32 id = get_variable(script, *args++);
    Bytecode outVar1 = *args++;
    Camera* cameras = gCameras;
    Camera* camera = &cameras[id];

    set_float_variable(script, outVar1, camera->controllerBoomLen);
    return ApiStatus_DONE2;
}

ApiStatus GetCamPosA(ScriptInstance* script, s32 isInitialCall) {
    Bytecode* args = script->ptrReadPos;
    s32 id = get_variable(script, *args++);
    Bytecode outVar1 = *args++;
    Bytecode outVar2 = *args++;
    Camera* cameras = gCameras;
    Camera* camera = &cameras[id];

    set_float_variable(script, outVar1, camera->posA.x);
    set_float_variable(script, outVar2, camera->posA.z);
    return ApiStatus_DONE2;
}

ApiStatus GetCamPosB(ScriptInstance* script, s32 isInitialCall) {
    Bytecode* args = script->ptrReadPos;
    s32 id = get_variable(script, *args++);
    Bytecode outVar1 = *args++;
    Bytecode outVar2 = *args++;
    Camera* cameras = gCameras;
    Camera* camera = &cameras[id];

    set_float_variable(script, outVar1, camera->posB.x);
    set_float_variable(script, outVar2, camera->posB.z);
    return ApiStatus_DONE2;
}

ApiStatus GetCamPosC(ScriptInstance* script, s32 isInitialCall) {
    Bytecode* args = script->ptrReadPos;
    s32 id = get_variable(script, *args++);
    Bytecode outVar1 = *args++;
    Bytecode outVar2 = *args++;
    Camera* cameras = gCameras;
    Camera* camera = &cameras[id];

    set_float_variable(script, outVar1, camera->posA.y);
    set_float_variable(script, outVar2, camera->posB.y);
    return ApiStatus_DONE2;
}

ApiStatus GetCamPosition(ScriptInstance* script, s32 isInitialCall) {
    Bytecode* args = script->ptrReadPos;
    s32 id = get_variable(script, *args++);
    Bytecode outVar1 = *args++;
    Bytecode outVar2 = *args++;
    Bytecode outVar3 = *args++;
    Camera* cameras = gCameras;
    Camera* camera = &cameras[id];

    set_float_variable(script, outVar1, camera->movePos.x);
    set_float_variable(script, outVar2, camera->movePos.y);
    set_float_variable(script, outVar3, camera->movePos.z);
    return ApiStatus_DONE2;
}

ApiStatus WaitForCam(ScriptInstance* script, s32 isInitialCall) {
    Bytecode* args = script->ptrReadPos;
    s32 id = get_variable(script, args[0]);
    f32 endInterpValue = get_float_variable(script, args[1]);
    Camera* cameras = gCameras;
    Camera* camera = &cameras[id];

    if (isInitialCall || !(endInterpValue <= camera->sinInterpAlpha)) {
        return ApiStatus_BLOCK;
    }
    return ApiStatus_DONE2;
}

INCLUDE_ASM(s32, "code_ef070_len_3400", SetCamProperties, ScriptInstance* script, s32 isInitialCall);

INCLUDE_ASM(s32, "code_ef070_len_3400", AdjustCam, ScriptInstance* script, s32 isInitialCall);

INCLUDE_ASM(s32, "code_ef070_len_3400", ResetCam, ScriptInstance* script, s32 isInitialCall);

INCLUDE_ASM(s32, "code_ef070_len_3400", func_802CCAC0);

INCLUDE_ASM(s32, "code_ef070_len_3400", draw_anim_models);

INCLUDE_ASM(s32, "code_ef070_len_3400", func_802CCCB0);

INCLUDE_ASM(s32, "code_ef070_len_3400", LoadModelAnimation);

INCLUDE_ASM(s32, "code_ef070_len_3400", func_802CCDAC);

INCLUDE_ASM(s32, "code_ef070_len_3400", PlayModelAnimation);

INCLUDE_ASM(s32, "code_ef070_len_3400", func_802CCEDC);

INCLUDE_ASM(s32, "code_ef070_len_3400", ChangeModelAnimation);

INCLUDE_ASM(s32, "code_ef070_len_3400", SetAnimModelPosition);

INCLUDE_ASM(s32, "code_ef070_len_3400", GetAnimModelPosition);

INCLUDE_ASM(s32, "code_ef070_len_3400", AddAnimModelPosition);

INCLUDE_ASM(s32, "code_ef070_len_3400", SetAnimModelRotation);

INCLUDE_ASM(s32, "code_ef070_len_3400", SetAnimModelScale);

INCLUDE_ASM(s32, "code_ef070_len_3400", func_802CD348);

INCLUDE_ASM(s32, "code_ef070_len_3400", func_802CD3C0);

INCLUDE_ASM(s32, "code_ef070_len_3400", func_802CD418);

INCLUDE_ASM(s32, "code_ef070_len_3400", func_802CD4B4);

INCLUDE_ASM(s32, "code_ef070_len_3400", func_802CD57C);

INCLUDE_ASM(s32, "code_ef070_len_3400", func_802CD5C0);

INCLUDE_ASM(s32, "code_ef070_len_3400", func_802CD6E0);

INCLUDE_ASM(s32, "code_ef070_len_3400", func_802CD7D8);

INCLUDE_ASM(s32, "code_ef070_len_3400", func_802CD8F8);

INCLUDE_ASM(s32, "code_ef070_len_3400", func_802CD9F0);<|MERGE_RESOLUTION|>--- conflicted
+++ resolved
@@ -57,11 +57,8 @@
     return ApiStatus_DONE2;
 }
 
-<<<<<<< HEAD
-=======
 INCLUDE_ASM(s32, "code_ef070_len_3400", func_802CA988, ScriptInstance* script, s32 isInitialCall);
 /*
->>>>>>> 3bf3c987
 ApiStatus func_802CA988(ScriptInstance* script, s32 isInitialCall) {
     Bytecode* ptrReadPos = script->ptrReadPos;
     Bytecode id = get_variable(script, *ptrReadPos++);
@@ -92,6 +89,7 @@
     set_variable(script, outVar4, (&gCameras[id])->unk_22);
     return ApiStatus_DONE2;
 }
+*/
 
 ApiStatus SetCamViewport(ScriptInstance* script, s32 isInitialCall) {
     Bytecode* args = script->ptrReadPos;
