--- conflicted
+++ resolved
@@ -342,11 +342,7 @@
     func_80112328(part->shadow);
 }
 
-<<<<<<< HEAD
-void create_part_shadow_by_ptr(UNK_TYPE actor, ActorPart* part) {
-=======
 void create_part_shadow_by_ptr(UNK_TYPE arg0, ActorPart* part) {
->>>>>>> 67b516d3
     part->flags &= ~4;
     part->shadow = create_shadow_type(0, part->currentPos.x, part->currentPos.y, part->currentPos.z);
     part->shadowScale = part->size[0] / 24.0;
