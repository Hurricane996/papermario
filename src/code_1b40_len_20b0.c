#include "common.h"

extern Gfx D_00074210[];
extern Gfx D_00074230[];
<<<<<<< HEAD
extern Gfx* D_8009A66C[2];
=======
>>>>>>> 945ba50a

extern int D_000759B0[];
extern int D_000759B0_end[]; // A55D0

extern int D_000A5DD0[];
extern int D_000A5DD0_end[]; // E79B0

extern int D_000E79B0[];
extern int D_000E79B0_end[]; // FEE30

extern int D_000FEE30[];
extern int D_000FEE30_end[]; // 102610

extern int D_00102610[];
extern int D_00102610_end[]; // 10CC10

extern int D_0010CC10[];
extern int D_0010CC10_end[]; // 10F1B0

extern int D_802DBD40[];
extern int D_800DC500[];
extern int D_802C3000[];
extern int D_802E0D90[];
extern int D_8010F6D0[];
extern int D_802EB3D0[];

extern u8 D_80074021;
extern s32 D_8009A5D8;

INCLUDE_ASM(s32, "code_1b40_len_20b0", step_game_loop);

INCLUDE_ASM(s32, "code_1b40_len_20b0", func_800269EC);

INCLUDE_ASM(s32, "code_1b40_len_20b0", gfx_draw_frame);

INCLUDE_ASM(s32, "code_1b40_len_20b0", load_engine_data);
/*void load_engine_data(void) {
    game_status *phi_s0;
    s32 i;

    dma_copy(D_000FEE30, D_000FEE30_end, D_802DBD40);
    dma_copy(D_000759B0, D_000759B0_end, D_800DC500);
    dma_copy(D_000E79B0, D_000E79B0_end, D_802C3000);
    dma_copy(D_00102610, D_00102610_end, D_802E0D90);
    dma_copy(D_000A5DD0, D_000A5DD0_end, D_8010F6D0);
    dma_copy(D_0010CC10, D_0010CC10_end, D_802EB3D0);
    D_8009A650[0] = 0;
    phi_s0 = *gGameStatusPtr;
    (*gGameStatusPtr)->unk_79 = 0;
    (*gGameStatusPtr)->musicEnabled = 1;
    phi_s0->unk_148 = 0;
    (*gGameStatusPtr)->unk_7C = 1;
    (*gGameStatusPtr)->unk_A8 = -1;
    (*gGameStatusPtr)->unk_AA = 0;
    (*gGameStatusPtr)->unk_81 = 0;
    (*gGameStatusPtr)->unk_82 = -8;
    (*gGameStatusPtr)->unk_83 = 4;
    D_8009A5D8 = 0;
    (*gGameStatusPtr)->unk_75 = (*gGameStatusPtr)->unk_13C = 0;
    D_80074021 = 5;
    (*gGameStatusPtr)->unk_168 = 0;
    fio_init_flash();
    func_80028838();
    general_heap_create();
    func_8011D890();
    func_801230B8();
    clear_script_list();
    create_cameras_a();
    clear_player_status();
    func_802DD8F8(0);
    func_80120BB0();
    func_8011E224();
    clear_model_data();
    func_80148040();
    func_80145DF8();
    clear_character_set();
    clear_printers();
    func_80112B98();
    func_800384BC();
    func_80141100();
    clear_trigger_data();
    func_80110CB8(0);
    clear_player_data();
    func_8003E338();
    func_80138108();
    func_80059C9C();
    clear_saved_variables();
    clear_item_entity_data();
    func_8014A498();
    func_80147230();
    func_80149618();
    func_801473F0();
    func_8002BA40();
    poll_rumble();

    phi_s0 = *gGameStatusPtr;
    for(i = 0; i < 4; i++)
    {
        phi_s0->unk_50[i] = 3;
        phi_s0->unk_48[i] = 0xC;
    }

    D_8009A650[0] |= 8;
    set_game_mode(0);
}*/

INCLUDE_ASM(void, "code_1b40_len_20b0", func_80027088, s32 arg0);

s32 func_80027190(void) {
    return D_8009A5D8;
}

<<<<<<< HEAD
//INCLUDE_ASM(s32, "code_1b40_len_20b0", func_800271A0);
void func_800271A0(void) {
    Gfx *temp = D_8009A66C[0];

    do{
        Gfx *_g = (Gfx *)((D_8009A66C[0]++));
        _g->words.w0 = (((unsigned int) (((unsigned int)((0xdb)) & ((0x01 << (8)) - 1)) << (24))) | ((unsigned int) (((unsigned int)((0x06)) & ((0x01 << (8)) - 1)) << (16))) | ((unsigned int) (((unsigned int)(((0x00)*4)) & ((0x01 << (16)) - 1)) << (0)))); _g->words.w1 = (unsigned int)(0x00000000); 
    }while(0);
    do{ Gfx *_g = (Gfx *)(D_8009A66C[0]++); _g->words.w0 = (((unsigned int) (((unsigned int)((0xde)) & ((0x01 << (8)) - 1)) << (24))) | ((unsigned int) (((unsigned int)((0x00)) & ((0x01 << (8)) - 1)) << (16))) | ((unsigned int) (((unsigned int)((0)) & ((0x01 << (16)) - 1)) << (0)))); _g->words.w1 = (unsigned int)(&D_00074230);
    Gfx *_g = (Gfx *)(D_8009A66C[0]++); _g->words.w0 = (((unsigned int) (((unsigned int)((0xde)) & ((0x01 << (8)) - 1)) << (24))) | ((unsigned int) (((unsigned int)((0x00)) & ((0x01 << (8)) - 1)) << (16))) | ((unsigned int) (((unsigned int)((0)) & ((0x01 << (16)) - 1)) << (0)))); _g->words.w1 = (unsigned int)(&D_00074210); }while(0);
}

=======
INCLUDE_ASM(s32, "code_1b40_len_20b0", func_800271A0);
/*void func_800271A0(void) {
    Gfx *temp = gMasterGfxPos[0] + 1;

    gSPSegment(gMasterGfxPos[0], 0x00, 0x00000000);
    gMasterGfxPos[0] = temp;
    gSPDisplayList(temp, &D_00074230);
    gMasterGfxPos[0]++;
    gSPDisplayList(gMasterGfxPos[0]++, &D_00074210);
}*/
>>>>>>> 945ba50a

INCLUDE_ASM(s32, "code_1b40_len_20b0", func_800271FC);

INCLUDE_ASM(s32, "code_1b40_len_20b0", func_8002725C);

INCLUDE_ASM(s32, "code_1b40_len_20b0", func_80027600);

INCLUDE_ASM(s32, "code_1b40_len_20b0", func_80027774);

INCLUDE_ASM(s32, "code_1b40_len_20b0", func_800279B4);

INCLUDE_ASM(s32, "code_1b40_len_20b0", func_80027BAC);

INCLUDE_ASM(s32, "code_1b40_len_20b0", func_80027E10);<|MERGE_RESOLUTION|>--- conflicted
+++ resolved
@@ -2,10 +2,6 @@
 
 extern Gfx D_00074210[];
 extern Gfx D_00074230[];
-<<<<<<< HEAD
-extern Gfx* D_8009A66C[2];
-=======
->>>>>>> 945ba50a
 
 extern int D_000759B0[];
 extern int D_000759B0_end[]; // A55D0
@@ -118,20 +114,6 @@
     return D_8009A5D8;
 }
 
-<<<<<<< HEAD
-//INCLUDE_ASM(s32, "code_1b40_len_20b0", func_800271A0);
-void func_800271A0(void) {
-    Gfx *temp = D_8009A66C[0];
-
-    do{
-        Gfx *_g = (Gfx *)((D_8009A66C[0]++));
-        _g->words.w0 = (((unsigned int) (((unsigned int)((0xdb)) & ((0x01 << (8)) - 1)) << (24))) | ((unsigned int) (((unsigned int)((0x06)) & ((0x01 << (8)) - 1)) << (16))) | ((unsigned int) (((unsigned int)(((0x00)*4)) & ((0x01 << (16)) - 1)) << (0)))); _g->words.w1 = (unsigned int)(0x00000000); 
-    }while(0);
-    do{ Gfx *_g = (Gfx *)(D_8009A66C[0]++); _g->words.w0 = (((unsigned int) (((unsigned int)((0xde)) & ((0x01 << (8)) - 1)) << (24))) | ((unsigned int) (((unsigned int)((0x00)) & ((0x01 << (8)) - 1)) << (16))) | ((unsigned int) (((unsigned int)((0)) & ((0x01 << (16)) - 1)) << (0)))); _g->words.w1 = (unsigned int)(&D_00074230);
-    Gfx *_g = (Gfx *)(D_8009A66C[0]++); _g->words.w0 = (((unsigned int) (((unsigned int)((0xde)) & ((0x01 << (8)) - 1)) << (24))) | ((unsigned int) (((unsigned int)((0x00)) & ((0x01 << (8)) - 1)) << (16))) | ((unsigned int) (((unsigned int)((0)) & ((0x01 << (16)) - 1)) << (0)))); _g->words.w1 = (unsigned int)(&D_00074210); }while(0);
-}
-
-=======
 INCLUDE_ASM(s32, "code_1b40_len_20b0", func_800271A0);
 /*void func_800271A0(void) {
     Gfx *temp = gMasterGfxPos[0] + 1;
@@ -142,7 +124,6 @@
     gMasterGfxPos[0]++;
     gSPDisplayList(gMasterGfxPos[0]++, &D_00074210);
 }*/
->>>>>>> 945ba50a
 
 INCLUDE_ASM(s32, "code_1b40_len_20b0", func_800271FC);
 
