#include "common.h"

char gCloudyFlowerFieldsBg[] = "fla_bg";
char gSunnyFlowerFieldsBg[] = "flb_bg";
s8 D_8014F12F = 0;

void load_map_bg(char* optAssetName) {
    UNK_PTR compressedData;
    u32 assetSize;
    char* assetName;

    if (optAssetName == NULL) return;
    assetName = optAssetName;

    // StoryProgress check
    if (get_variable(0, 0xF5DE0180) >= 0x35) {
        // Use sunny Flower Fields bg rather than cloudy
        if (!strcmp(assetName, gCloudyFlowerFieldsBg)) {
            assetName = gSunnyFlowerFieldsBg;
        }
    }

    compressedData = load_asset_by_name(assetName, &assetSize);
    decode_yay0(compressedData, &gBackgroundImage);
    general_heap_free(compressedData);
}

void func_80145DF8(void) {
    GameStatus* gameStatus = *gGameStatusPtr;
    D_801595A0 = 0;
    D_8014F12F = 0;

    gameStatus->unk_15C = 0xB4;
    gameStatus->enableBackground &= 0xF0;
}

void read_background_size(BackgroundHeader* bg) {
    GameStatus* gameStatus = *gGameStatusPtr;

    gameStatus->backgroundMaxW = bg->width;
    gameStatus->backgroundMaxH = bg->height;
    gameStatus->backgroundMinW = bg->startX;
    gameStatus->backgroundMinH = bg->startY;
    gameStatus->backgroundRaster = bg->raster;
    gameStatus->backgroundPalette = bg->palette;
    gameStatus->enableBackground |= 1;
}

void set_background_size(s16 startX, s16 startY, s16 sizeX, s16 sizeY) {
    GameStatus* gameStatus = *gGameStatusPtr;

    gameStatus->enableBackground &= ~1;
    gameStatus->backgroundMaxW = startX;
    gameStatus->backgroundMaxH = startY;
    gameStatus->backgroundMinW = sizeX;
    gameStatus->backgroundMinH = sizeY;
}

u16 func_80145E98(s32 arg0, s32 arg1, s32 arg2) {
    s32 temp_lo;

    temp_lo = (arg1 - (u16)arg0) * arg2;
    if (temp_lo < 0) {
        temp_lo = temp_lo + 0xFF;
    }
    temp_lo = arg0 + (temp_lo >> 8);
    return temp_lo;
}

<<<<<<< HEAD
INCLUDE_ASM("code_dc470_len_14c0", func_80145EC0);

void func_8014720C(void) {
    D_8014F12F = 1;
}

void func_8014721C(void) {
    D_8014F12F = 0;
}
=======
INCLUDE_ASM(s32, "code_dc470_len_14c0", func_80145EC0);

INCLUDE_ASM(s32, "code_dc470_len_14c0", func_8014720C);

INCLUDE_ASM(s32, "code_dc470_len_14c0", func_8014721C);
>>>>>>> 3bf3c987
<|MERGE_RESOLUTION|>--- conflicted
+++ resolved
@@ -67,8 +67,7 @@
     return temp_lo;
 }
 
-<<<<<<< HEAD
-INCLUDE_ASM("code_dc470_len_14c0", func_80145EC0);
+INCLUDE_ASM(s32, "code_dc470_len_14c0", func_80145EC0);
 
 void func_8014720C(void) {
     D_8014F12F = 1;
@@ -76,11 +75,4 @@
 
 void func_8014721C(void) {
     D_8014F12F = 0;
-}
-=======
-INCLUDE_ASM(s32, "code_dc470_len_14c0", func_80145EC0);
-
-INCLUDE_ASM(s32, "code_dc470_len_14c0", func_8014720C);
-
-INCLUDE_ASM(s32, "code_dc470_len_14c0", func_8014721C);
->>>>>>> 3bf3c987
+}