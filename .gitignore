--- conflicted
+++ resolved
@@ -27,11 +27,8 @@
 /msg
 /sprite
 
-<<<<<<< HEAD
-=======
 # Star Rod
 /sprite/SpriteTable.xml
 /mod.cfg
 
->>>>>>> abbeb58d
 tools/Yay0compress