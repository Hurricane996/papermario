--- conflicted
+++ resolved
@@ -94,19 +94,16 @@
 
 If you use Visual Studio Code, you can use _Run Test Task_ to run `diff.py` and show you errors and warnings from the compiler inline. You might want to attach _Run Test Task_ to a keybinding, as you'll be using it often.
 
-<<<<<<< HEAD
-Once you've matched a function, delete its assembly file. Run `./coverage.py --delete-matched` to do this automatically.
-=======
-#### Formatting and linting
+#### After matching
 
-Once your function is matching, you'll want to make a pull request. Before you do that, run the following script to reformat your code. (You can also format specific files with `./format.sh path/to/file.c`.)
+Once you've matched a function, run the following scripts:
 
 ```sh
+$ ./coverage.py --delete-matched
 $ ./format.sh
 ```
 
 If `format.sh` has any problems with your code, go and fix the issues. If you can't fix a warning without making the function not match anymore, append `// NOLINT` to the offending line.
->>>>>>> 97e39026
 
 ## FAQ
 
