--- conflicted
+++ resolved
@@ -13,12 +13,8 @@
     /* 0x068 */ u16 demoButtonInput;
     /* 0x06A */ s8 demoStickX;
     /* 0x06B */ s8 demoStickY;
-<<<<<<< HEAD
-    /* 0x06C */ char unk_6C[0x5];
-=======
     /* 0x06C */ char unk_6C[0x4];
     /* 0x070 */ s8 unk_70;
->>>>>>> a9d9610b
     /* 0x071 */ s8 demoState;
     /* 0x072 */ char unk_72[3];
     /* 0x075 */ s8 unk_75;
