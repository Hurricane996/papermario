--- conflicted
+++ resolved
@@ -14,17 +14,12 @@
 extern s16 D_8010CD10;
 extern s16 D_8010CD12;
 
-<<<<<<< HEAD
 extern UNK_TYPE D_800E92D8;
 extern UNK_TYPE D_80147474;
 extern UNK_TYPE D_80109270;
 extern UNK_TYPE D_80108558;
-=======
 extern u16 D_800A0940;
 extern u16 D_800A0942;
 extern s16 D_800A0944;
 
-
->>>>>>> 7463fce0
-
 #endif