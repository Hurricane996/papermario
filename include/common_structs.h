#ifndef _COMMON_STRUCTS_H_
#define _COMMON_STRUCTS_H_

#include "ultra64.h"
#include "types.h"

typedef struct matrix4f {
    /* 0x00 */ f32 mtx[4][4];
} matrix4f; // size = 0x40

typedef struct matrix4s {
    /* 0x00 */ s16 whole[4][4];
    /* 0x20 */ s16 frac[4][4];
} matrix4s; // size = 0x40

typedef struct cam_pos_settings {
    /* 0x00 */ f32 boomYaw;
    /* 0x04 */ f32 boomLength;
    /* 0x08 */ f32 boomPitch;
    /* 0x0C */ f32 viewPitch;
    /* 0x10 */ f32 position[3];
} cam_pos_settings; // size = 0x1C

typedef struct partner_data {
    /* 0x00 */ u8 enabled;
    /* 0x01 */ u8 level;
    /* 0x02 */ s16 unk_02[3];
} partner_data; // size = 0x08

typedef struct heap_node {
    /* 0x00 */ UNK_PTR next;
    /* 0x04 */ s32 length;
    /* 0x08 */ s16 allocated;
    /* 0x0A */ s16 entryID;
    /* 0x0C */ s32 capacity;
} heap_node; // size = 0x10

typedef struct player_data {
    /* 0x000 */ u8 bootsLevel;
    /* 0x001 */ s8 hammerLevel;
    /* 0x002 */ s8 curHP;
    /* 0x003 */ s8 curMaxHP;
    /* 0x004 */ u8 hardMaxHP;
    /* 0x005 */ s8 curFP;
    /* 0x006 */ s8 curMaxFP;
    /* 0x007 */ u8 hardMaxFP;
    /* 0x008 */ u8 maxBP;
    /* 0x009 */ u8 level;
    /* 0x00A */ u8 hasActionCommands;
    /* 0x00B */ char unk_0B;
    /* 0x00C */ s16 coins;
    /* 0x00E */ s8 fortressKeyCount;
    /* 0x00F */ u8 starPieces;
    /* 0x010 */ s8 starPoints;
    /* 0x011 */ char unk_11;
    /* 0x012 */ u8 currentPartner;
    /* 0x013 */ char unk_13;
    /* 0x014 */ struct partner_data partners[12];
    /* 0x074 */ s16 keyItems[32];
    /* 0x0B4 */ s16 badges[128];
    /* 0x1B4 */ s16 invItems[10];
    /* 0x1C8 */ s16 storedItems[32];
    /* 0x208 */ s16 equippedBadges[64];
    /* 0x288 */ char unk_288;
    /* 0x289 */ u8 merleeSpellType;
    /* 0x28A */ u8 merleeCastsLeft;
    /* 0x28B */ char unk_28B;
    /* 0x28C */ s16 merleeTurnCount;
    /* 0x28E */ s8 maxStarPower;
    /* 0x28F */ char unk_28F;
    /* 0x290 */ s16 specialBarsFilled;
    /* 0x292 */ char unk_292[2];
    /* 0x294 */ s16 otherHitsTaken;
    /* 0x296 */ s16 unk_296;
    /* 0x298 */ s16 hitsTaken;
    /* 0x29A */ s16 hitsBlocked;
    /* 0x29C */ s16 playerFirstStrikes;
    /* 0x29E */ s16 enemyFirstStrikes;
    /* 0x2A0 */ s16 powerBounces;
    /* 0x2A2 */ s16 battlesCount;
    /* 0x2A4 */ s16 unk_2A4[4];
    /* 0x2AC */ s32 unk_2AC;
    /* 0x2B0 */ s32 unk_2B0;
    /* 0x2B4 */ u32 totalCoinsEarned;
    /* 0x2B8 */ s16 idleFrameCounter; /* frames with no inputs, overflows ever ~36 minutes of idling */
    /* 0x2BA */ char unk_2BA[2];
    /* 0x2BC */ s32 frameCounter; /* increases by 2 per frame */
    /* 0x2C0 */ s16 quizzesAnswered;
    /* 0x2C2 */ s16 quizzesCorrect;
    /* 0x2C4 */ s32 unk_2C4[12];
    /* 0x2F4 */ s32 unk_2F4[12];
    /* 0x324 */ char unk_324;
    /* 0x328 */ s32 unk_328;
    /* 0x32C */ s16 starPiecesCollected;
    /* 0x32E */ s16 jumpGamePlays;
    /* 0x330 */ s32 jumpGameTotal; /* all-time winnings, max = 99999 */
    /* 0x334 */ s16 jumpGameRecord;
    /* 0x336 */ s16 smashGamePlays;
    /* 0x338 */ s32 smashGameTotal; /* all-time winnings, max = 99999 */
    /* 0x33C */ s16 smashGameRecord;
    /* 0x33E */ char unk_33E[2];
} player_data; // size = 0x340

typedef struct trigger {
    /* 0x00 */ s16 genericFlagIndex;
    /* 0x02 */ char unk_02[2];
    /* 0x04 */ s16 crateFlagIndex;
    /* 0x06 */ s16 panelFlagIndex;
    /* 0x08 */ s32 colliderID;
    /* 0x0C */ UNK_FUN_PTR(functionHandler);
    /* 0x10 */ bytecode* scriptStart;
    /* 0x14 */ struct script_context* runningScript;
    /* 0x18 */ s32 priority;
    /* 0x1C */ s32 scriptVars[3];
    /* 0x28 */ char unk_28[12];
    /* 0x34 */ s32 runningScriptID;
} trigger; // size = 0x38

typedef struct enemy {
    /* 0x00 */ s32 flags;
    /* 0x04 */ u8 encounterIndex;
    /* 0x05 */ s8 encountered;
    /* 0x06 */ u8 scriptGroup; /* scripts launched for this npc controller will be assigned this group */
    /* 0x07 */ char unk_07;
    /* 0x08 */ s16 npcID;
    /* 0x0A */ s16 spawnPos[3];
    /* 0x10 */ char unk_10[8];
    /* 0x18 */ struct static_npc_settings* npcSettings;
    /* 0x1C */ bytecode* initBytecode;
    /* 0x20 */ bytecode* interactBytecode;
    /* 0x24 */ bytecode* aiBytecode;
    /* 0x28 */ bytecode* hitBytecode;
    /* 0x2C */ bytecode* auxBytecode;
    /* 0x30 */ bytecode* defeatBytecode;
    /* 0x34 */ struct script_context* initScript;
    /* 0x38 */ struct script_context* interactScript;
    /* 0x3C */ struct script_context* aiScript;
    /* 0x40 */ struct script_context* hitScript;
    /* 0x44 */ struct script_context* auxScript;
    /* 0x48 */ struct script_context* defeatScript;
    /* 0x4C */ s32 initScriptID;
    /* 0x50 */ s32 interactScriptID;
    /* 0x54 */ s32 aiScriptID;
    /* 0x58 */ s32 hitScriptID;
    /* 0x5C */ s32 auxScriptID;
    /* 0x60 */ s32 defeatScriptID;
    /* 0x64 */ char unk_64[8];
    /* 0x6C */ s32 varTable[16];
    /* 0xAC */ char unk_AC[12];
    /* 0xB8 */ s32 unkSettings24;
    /* 0xBC */ char unk_BC[16];
    /* 0xCC */ UNK_PTR animList;
    /* 0xD0 */ UNK_PTR territoryData;
    /* 0xD4 */ UNK_PTR dropTables;
    /* 0xD8 */ u32 tattleString;
    /* 0xDC */ char unk_DC[20];
} enemy; // size = 0xF0

typedef struct static_npc_settings {
    /* 0x00 */ char unk_00[4];
    /* 0x04 */ s16 height;
    /* 0x06 */ s16 radius;
    /* 0x08 */ UNK_PTR otherAI;
    /* 0x0C */ bytecode* interactScript;
    /* 0x10 */ bytecode* aiScript;
    /* 0x14 */ bytecode* hitScript;
    /* 0x18 */ bytecode* auxScript;
    /* 0x1C */ bytecode* defeatScript;
    /* 0x20 */ s32 flags;
    /* 0x24 */ char unk_24[4];
    /* 0x28 */ s16 level;
    /* 0x2A */ s16 unkFlags;
} static_npc_settings; // size = 0x2C

typedef struct script_context {
    /* 0x000 */ u8 state;
    /* 0x001 */ u8 currentArgc;
    /* 0x002 */ u8 currentOpcode;
    /* 0x003 */ u8 priority;
    /* 0x004 */ u8 groupFlags;
    /* 0x005 */ u8 blocked; /* 1 = blocking */
    /* 0x006 */ u8 loopDepth; /* how many nested loops we are in, >= 8 hangs forever */
    /* 0x007 */ u8 switchDepth; /* how many nested switches we are in, max = 8 */
    /* 0x008 */ bytecode* ptrNextLine;
    /* 0x00C */ bytecode* ptrReadPos;
    /* 0x010 */ u8 labelIndices[16];
    /* 0x020 */ UNK_PTR labelPositions[16];
    /* 0x060 */ s32 deleted; /* set to zero in KillScript when malloc'd */
    /* 0x064 */ struct script_context* blockingParent; /* parent? */
    /* 0x068 */ struct script_context* childScript;
    /* 0x06C */ struct script_context* parentScript; /* brother? */
    /* 0x070 */ s32 functionTemp[4];
    /* 0x080 */ UNK_PTR callFunction;
    /* 0x084 */ u32 varTable[16];
    /* 0x0C4 */ s32 varFlags[3];
    /* 0x0D0 */ s32 loopStartTable[8];
    /* 0x0F0 */ s32 loopCounterTable[8];
    /* 0x110 */ u8 switchBlockState[8];
    /* 0x118 */ s32 switchBlockValue[8];
    /* 0x138 */ UNK_PTR buffer;
    /* 0x13C */ UNK_PTR array;
    /* 0x140 */ UNK_PTR flagArray;
    /* 0x144 */ s32 uniqueID;
    /* 0x148 */ struct enemy* ownerActorID; /* controller*, battle ID, trigger* */
    /* 0x14C */ u32 ownerID; /* can be an npcID, a triggerID, a trigger ptr */
    /* 0x150 */ f32 timeScale;
    /* 0x154 */ f32 frameCounter;
    /* 0x158 */ char unk_158[4];
    /* 0x15C */ bytecode* ptrFirstLine;
    /* 0x160 */ bytecode* ptrSavedPosition;
    /* 0x164 */ bytecode* ptrCurrentLine;
} script_context; // size = 0x168

typedef struct entity {
    /* 0x00 */ s32 flags;
    /* 0x04 */ char unk_04[7];
    /* 0x0B */ u8 alpha; /* reported by rain */
    /* 0x0C */ s16 aabb[3];
    /* 0x12 */ char unk_12[4];
    /* 0x16 */ s16 shadowIndex;
    /* 0x18 */ char unk_18[16];
    /* 0x28 */ bytecode* boundScript;
    /* 0x2C */ char unk_2C[12];
    /* 0x38 */ struct static_entity_data* static_data;
    /* 0x3C */ char unk_3C[4];
    /* 0x40 */ struct trigger* trigger;
    /* 0x44 */ s32* vertexData;
    /* 0x48 */ f32 position[3];
    /* 0x54 */ f32 scale[3];
    /* 0x60 */ f32 rotation[3];
    /* 0x6C */ char unk_6C[4];
    /* 0x70 */ struct matrix4f* inverseTransformMatrix; /* world-to-local */
    /* 0x74 */ char unk_74[60];
    /* 0xB0 */ u8 radius; /* Created by retype action */
    /* 0xB1 */ char unk_B1[71];
} entity; // size = 0xF8

typedef struct static_entity_data {
    /* 0x00 */ s16 flags;
    /* 0x02 */ s16 argSize;
    /* 0x04 */ char unk_04[8];
    /* 0x0C */ UNK_FUN_PTR(unk_data_func);
    /* 0x10 */ UNK_PTR unk_data_ptr1;
    /* 0x14 */ UNK_PTR unk_data_ptr2;
    /* 0x18 */ s32 dmaStart;
    /* 0x1C */ s32 dmaEnd;
    /* 0x20 */ char unk_20[4];
} static_entity_data; // size = 0x24

typedef struct music_player {
    /* 0x00 */ s16 unkFlags;
    /* 0x02 */ char unk_02[2];
    /* 0x04 */ s32 fadeOutTime;
    /* 0x08 */ s32 fadeInTime;
    /* 0x0C */ char unk_0C[4];
    /* 0x10 */ s32 songID;
    /* 0x14 */ s32 variation;
    /* 0x18 */ char unk_18[24];
} music_player; // size = 0x30

typedef struct StaticNPC {
    /* 0x000 */ s32 ID;
    /* 0x004 */ struct StaticNpcSettings* npcSettings;
    /* 0x008 */ s32 spawnPos[3];
    /* 0x014 */ s32 flags;
    /* 0x018 */ bytecode* initScript;
    /* 0x01C */ char unk_1C[8];
    /* 0x024 */ s32 spawnYaw;
    /* 0x028 */ s16 itemDrops[25];
    /* 0x05A */ s16 heartDrops[32];
    /* 0x09A */ s16 flowerDrops[32];
    /* 0x0DA */ s16 minCoinBonus;
    /* 0x0DC */ s16 maxCoinBonus;
    /* 0x0DE */ char unk_DE[2];
    /* 0x0E0 */ s32 movementData[48];
    /* 0x1A0 */ s32 animations[16];
    /* 0x1E0 */ char unk_1E0[8];
    /* 0x1E8 */ UNK_PTR extraAnimations;
    /* 0x1EC */ s32 tattle;
} StaticNPC; // size = 0x1F0

typedef struct MenuIcon {
    /* 0x00 */ u32 flags;
    /* 0x04 */ u32* readPos;
    /* 0x08 */ u32* startReadPos;
    /* 0x0C */ u32* ptrPropertyList;
    /* 0x10 */ u32* imageAddr;
    /* 0x14 */ u32* paletteAddr;
    /* 0x18 */ u32 memOffset;
    /* 0x1C */ char unk_1C[24];
    /* 0x34 */ f32 widthScaleF; /* X.10 fmt (divide by 1024.0 to get float) */
    /* 0x38 */ f32 heightScaleF; /* X.10 fmt (divide by 1024.0 to get float) */
    /* 0x3C */ s16 renderPosX;
    /* 0x3E */ s16 renderPosY;
    /* 0x40 */ u8 screenPosOffset[2];
    /* 0x42 */ u8 worldPosOffset[3];
    /* 0x45 */ char unk_45[2];
    /* 0x47 */ u8 updateTimer;
    /* 0x48 */ u8 sizeX; /* screen size? */
    /* 0x49 */ u8 sizeY; /* screen size? */
    /* 0x4A */ char unk_4A[10];
} MenuIcon; // size = 0x54

typedef struct ui_status {
    /* 0x00 */ s32 hpIconIndexes[2];
    /* 0x08 */ s32 fpIconIndexes[2];
    /* 0x10 */ s32 coinIconIndex;
    /* 0x14 */ s32 coinIconIndex2; /* purpose? */
    /* 0x18 */ s32 starpointsIconIndex;
    /* 0x1C */ s32 starpointsIconIndex2; /* purpose? */
    /* 0x20 */ s32 iconIndex8;
    /* 0x24 */ s32 iconIndex9;
    /* 0x28 */ s32 iconIndexA;
    /* 0x2C */ s32 iconIndexB;
    /* 0x30 */ s32 iconIndexC;
    /* 0x34 */ s16 drawPosX; /* overall x-offset for whole UI */
    /* 0x36 */ s16 drawPosY; /* modulated as it appears, goes away */
    /* 0x38 */ s16 showTimer;
    /* 0x3A */ s8 hidden;
    /* 0x3B */ s8 unk_3B[2];
    /* 0x3D */ u8 displayHP;
    /* 0x3E */ u8 displayFP;
    /* 0x3F */ char unk_3F;
    /* 0x40 */ s16 displayCoins;
    /* 0x42 */ s16 displayStarpoints;
    /* 0x44 */ s8 ignoreChanges; /* set != 0 to prevent automatic opening from HP/FP changes */
    /* 0x45 */ s8 unk_45[2];
    /* 0x47 */ s8 disabled; /* set != 0 for menu to be disabled completely */
    /* 0x48 */ s16 displaySP;
    /* 0x4A */ s8 hpBlinking; /* bool */
    /* 0x4B */ u8 hpBlinkCounter;
    /* 0x4C */ u8 hpBlinkTimer; /* until stop */
    /* 0x4D */ s8 fpBlinking; /* bool */
    /* 0x4E */ u8 fpBlinkCounter;
    /* 0x4F */ u8 fpBlinkTimer; /* until stop */
    /* 0x50 */ s8 spBlinking;
    /* 0x51 */ u8 spBlinkCounter;
    /* 0x52 */ s8 starpointsBlinking; /* bool */
    /* 0x53 */ u8 starpointsBlinkCounter;
    /* 0x54 */ s8 coinsBlinking; /* bool */
    /* 0x55 */ u8 coinsBlinkCounter;
    /* 0x56 */ u8 coinsBlinkTimer; /* until stop */
    /* 0x57 */ char unk_57[3];
    /* 0x5A */ u8 spBarsToBlink; /* how many sp bars to blink */
    /* 0x5B */ char unk_5B;
    /* 0x5C */ s32 iconIndex10;
    /* 0x60 */ s32 iconIndex11;
    /* 0x64 */ s32 iconIndex12;
    /* 0x68 */ s32 iconIndex13;
    /* 0x6C */ s8 unk_6C[4];
} ui_status; // size = 0x70

typedef struct collider {
    /* 0x00 */ s32 flags;
    /* 0x04 */ s16 nextSibling;
    /* 0x06 */ s16 firstChild;
    /* 0x08 */ s16 parentModelIndex;
    /* 0x0A */ s16 numTriangles;
    /* 0x0C */ struct collider_triangle* triangleTable;
    /* 0x10 */ struct collider_aabb* aabb;
    /* 0x14 */ char unk_14[4];
    /* 0x18 */ f32* vertexTable[3];
} collider; // size = 0x1C

typedef struct camera {
    /* 0x000 */ s16 flags;
    /* 0x002 */ s16 moveFlags;
    /* 0x004 */ s16 mode;
    /* 0x006 */ char unk_06[4];
    /* 0x00A */ s16 viewportW;
    /* 0x00C */ s16 viewportH;
    /* 0x00E */ s16 viewportStartX;
    /* 0x010 */ s16 viewportStartY;
    /* 0x012 */ s16 nearClip;
    /* 0x014 */ s16 farClip;
    /* 0x016 */ char unk_16[2];
    /* 0x018 */ f32 vfov;
    /* 0x01C */ char unk_1C[14];
    /* 0x02A */ s16 zoomPercent;
    /* 0x02C */ s16 backgroundColor[3];
    /* 0x032 */ s16 targetScreenCoords[3];
    /* 0x038 */ s16 perspNorm;
    /* 0x03A */ char unk_3A[2];
    /* 0x03C */ f32 lookAt_eye[3];
    /* 0x048 */ f32 lookAt_obj[3];
    /* 0x054 */ char unk_54[12];
    /* 0x060 */ f32 targetPos[3];
    /* 0x06C */ f32 currentYaw;
    /* 0x070 */ char unk_70[4];
    /* 0x074 */ f32 currentBoomYaw;
    /* 0x078 */ f32 currentBoomLength;
    /* 0x07C */ f32 currentYOffset;
    /* 0x080 */ char unk_80[4];
    /* 0x084 */ f32 trueRotation[3];
    /* 0x090 */ f32 currentBlendedYawNegated;
    /* 0x094 */ f32 currentPitch;
    /* 0x098 */ char unk_98[60];
    /* 0x0D4 */ struct matrix4f perspectiveMatrix;
    /* 0x114 */ struct matrix4f viewMtxPlayer; /* centers on player */
    /* 0x154 */ struct matrix4f viewMtxLeading; /* leads player slightly */
    /* 0x194 */ struct matrix4f viewMtxShaking; /* used while ShakeCam is active */
    /* 0x1D4 */ char unk_1D4[48];
    /* 0x204 */ struct matrix4s* unkMatrix;
    /* 0x208 */ char unk_208[572];
    /* 0x444 */ struct zone* prevZone;
    /* 0x448 */ struct zone* currentZone;
    /* 0x44C */ struct cam_pos_settings initialSettings; /* for start of blend between zones */
    /* 0x468 */ struct cam_pos_settings targetSettings; /* goal for blend between zones */
    /* 0x484 */ f32 sinInterpAlpha;
    /* 0x488 */ f32 linearInterp;
    /* 0x48C */ f32 linearInterpScale; /* 3.0? */
    /* 0x490 */ f32 moveSpeed;
    /* 0x494 */ char unk_494[28];
    /* 0x4B0 */ f32 movePos[3];
    /* 0x4BC */ char unk_4BC[28];
    /* 0x4D8 */ s32 controllerType;
    /* 0x4DC */ f32 controllerBoomLen;
    /* 0x4E0 */ f32 controllerBoomPitch;
    /* 0x4E4 */ f32 posA[3];
    /* 0x4F0 */ f32 posB[3];
    /* 0x4FC */ f32 controllerViewPitch;
    /* 0x500 */ char unk_500[4];
    /* 0x504 */ s16 boolTargetPlayer;
    /* 0x506 */ char unk_506[2];
    /* 0x508 */ s32 panPhase;
    /* 0x50C */ f32 leadAmount;
    /* 0x510 */ char unk_510[36];
    /* 0x534 */ struct collider_aabb* aabbForZoneBelow;
    /* 0x538 */ char unk_538[32];
} camera; // size = 0x558

typedef struct battle_status {
    /* 0x000 */ s32 flags1;
    /* 0x004 */ s32 flags2;
    /* 0x008 */ s32 varTable[16];
    /* 0x048 */ u8 currentSubmenu;
    /* 0x049 */ char unk_49[10];
    /* 0x053 */ u8 stratsLastCursorPos;
    /* 0x054 */ char unk_54[36];
    /* 0x078 */ u8 totalStarPoints;
    /* 0x079 */ u8 pendingStarPoints; /* how many to add */
    /* 0x07A */ u8 incrementStarPointDelay; /* related to star points, set to 0x28 when they are dropped */
    /* 0x07B */ u8 damageTaken;
    /* 0x07C */ u8 changePartnerAllowed;
    /* 0x07D */ char unk_7D[10];
    /* 0x087 */ u8 blockResult; /* 0 = fail, 1 = success, -1 = mashed */
    /* 0x088 */ u8 itemUsesLeft; /* set to 2 for doublke dip, 3 for triple */
    /* 0x089 */ u8 hpDrainCount;
    /* 0x08A */ char unk_8A;
    /* 0x08B */ u8 hustleTurns; /* numTurns from hustle drink, normally 0 */
    /* 0x08C */ char unk_8C[2];
    /* 0x08E */ u8 initialEnemyCount; /* used for SP award bonus */
    /* 0x08F */ char unk_8F[7];
    /* 0x096 */ u8 hammerCharge;
    /* 0x097 */ u8 jumpCharge;
    /* 0x098 */ char unk_98;
    /* 0x099 */ u8 dangerFlags; /* 1 = danger, 2 = peril */
    /* 0x09A */ u8 outtaSightActive;
    /* 0x09B */ u8 turboChargeTurnsLeft;
    /* 0x09C */ u8 turboChargeAmount; /* unused? */
    /* 0x09D */ u8 waterBlockTurnsLeft;
    /* 0x09E */ u8 waterBlockAmount; /* unused? */
    /* 0x09F */ char unk_9F[5];
    /* 0x0A4 */ u8 cloudNineTurnsLeft;
    /* 0x0A5 */ u8 cloudNineDodgeChance; /* = 50% */
    /* 0x0A6 */ char unk_A6[2];
    /* 0x0A8 */ s32 cloudNineEffect;
    /* 0x0AC */ char unk_AC[2];
    /* 0x0AE */ u8 hammerLossTurns;
    /* 0x0AF */ u8 jumpLossTurns;
    /* 0x0B0 */ u8 itemLossTurns;
    /* 0x0B1 */ char unk_B1[3];
    /* 0x0B4 */ UNK_FUN_PTR(preUpdateCallback);
    /* 0x0B8 */ char unk_B8[4];
    /* 0x0BC */ struct script_context* controlScript; /* control handed over to this when changing partners, maybe general? */
    /* 0x0C0 */ s32 controlScriptID;
    /* 0x0C4 */ struct script_context* camMovementScript;
    /* 0x0C8 */ s32 camMovementScriptID;
    /* 0x0CC */ char unk_CC[12];
    /* 0x0D8 */ struct Actor* playerActor;
    /* 0x0DC */ struct Actor* partnerActor;
    /* 0x0E0 */ struct Actor* enemyActors[24];
    /* 0x0E4 */ char unk_E4[92];
    /* 0x140 */ s16 enemyIDs[24];
    /* 0x170 */ char unk_170;
    /* 0x171 */ u8 numEnemyActors;
    /* 0x172 */ char unk_172[6];
    /* 0x178 */ u8 moveCategory;
    /* 0x179 */ char unk_179;
    /* 0x17A */ s16 selectedItemID;
    /* 0x17C */ s16 selectedMoveID;
    /* 0x17E */ s16 currentAttackDamage;
    /* 0x180 */ s16 lastAttackDamage;
    /* 0x182 */ char unk_182[2];
    /* 0x184 */ s32 currentTargetListFlags; /* set when creating a target list, also obtain from the flags field of moves */
    /* 0x188 */ s32 currentAttackElement;
    /* 0x18C */ s32 currentAttackEventSuppression;
    /* 0x190 */ s32 currentAttackStatus;
    /* 0x194 */ u8 statusChance;
    /* 0x195 */ u8 statusDuration;
    /* 0x196 */ char unk_196;
    /* 0x197 */ u8 targetHomeIndex; /* some sort of home idnex used for target list construction */
    /* 0x198 */ u8 powerBounceCounter;
    /* 0x199 */ u8 wasStatusInflicted; /* during last attack */
    /* 0x19A */ char unk_19A[6];
    /* 0x1A0 */ s16 currentTargetID; /* selected? */
    /* 0x1A2 */ u8 currentTargetPart; /* selected? */
    /* 0x1A3 */ char unk_1A3;
    /* 0x1A4 */ s16 currentTargetID2;
    /* 0x1A6 */ u8 currentTargetPart2;
    /* 0x1A7 */ u8 battlePhase;
    /* 0x1A8 */ s16 attackerActorID;
    /* 0x1AA */ char unk_1AA[4];
    /* 0x1AE */ s16 submenuIcons[24]; /* icon IDs */
    /* 0x1DE */ u8 submenuMoves[24]; /* move IDs */
    /* 0x1F6 */ u8 submenuEnabled[24];
    /* 0x20E */ u8 submenuMoveCount;
    /* 0x20F */ char unk_20F;
    /* 0x210 */ s32 currentButtonsDown;
    /* 0x214 */ s32 currentButtonsPressed;
    /* 0x218 */ s32 currentButtonsHeld;
    /* 0x21C */ f32 stickX;
    /* 0x220 */ f32 stickY;
    /* 0x224 */ s32 inputBitmask;
    /* 0x228 */ s32 dpadX; /* 0-360 */
    /* 0x22C */ s32 dpadY; /* 0-60 */
    /* 0x230 */ s32 holdInputBuffer[64];
    /* 0x330 */ s32 pushInputBuffer[64];
    /* 0x430 */ u8 holdInputBufferPos;
    /* 0x431 */ u8 inputBufferPos;
    /* 0x432 */ char unk_432[6];
    /* 0x438 */ s32* foregroundModelList;
    /* 0x43C */ UNK_PTR turboChargeCounter;
    /* 0x440 */ u8 tattleFlags[27];
    /* 0x45B */ char unk_45B[17];
    /* 0x46C */ s32 battleState; /* 0 = load assets, 1 = create actors, 4 = start scripts, 7 & 8 = unk */
    /* 0x470 */ char unk_470[10];
    /* 0x47A */ u8 currentBattleSection;
    /* 0x47B */ char unk_47B[21];
} battle_status; // size = 0x490

typedef struct texture_header {
    /* 0x00 */ s8 name[32];
    /* 0x20 */ s16 auxW;
    /* 0x22 */ s16 mainW;
    /* 0x24 */ s16 auxH;
    /* 0x26 */ s16 mainH;
    /* 0x28 */ char unk_28;
    /* 0x29 */ u8 extraTiles;
    /* 0x2A */ u8 colorCombine;
    /* 0x2B */ u8 fmt;
    /* 0x2C */ u8 bitDepth;
    /* 0x2D */ u8 wrapH;
    /* 0x2E */ u8 wrapV;
    /* 0x2F */ u8 filtering;
} texture_header; // size = 0x30

typedef struct StaticActorData {
    /* 0x00 */ s32 flags;
    /* 0x04 */ char unk_04;
    /* 0x05 */ u8 type;
    /* 0x06 */ u8 level;
    /* 0x07 */ u8 maxHP;
    /* 0x08 */ s16 partCount;
    /* 0x0A */ char unk_0A[2];
    /* 0x0C */ struct StaticActorPart** partsData;
    /* 0x10 */ UNK_PTR script;
    /* 0x14 */ UNK_PTR statusTable;
    /* 0x18 */ u8 escapeChance;
    /* 0x19 */ u8 airLiftChance;
    /* 0x1A */ u8 spookChance;
    /* 0x1B */ u8 baseStatusChance;
    /* 0x1C */ u8 upAndAwayChance;
    /* 0x1D */ u8 spinSmashReq;
    /* 0x1E */ u8 powerBounceChance;
    /* 0x1F */ u8 coinReward;
    /* 0x20 */ u8 size[2];
    /* 0x22 */ u8 hpBarOffset[2];
    /* 0x24 */ u8 statusIconOffset[2];
    /* 0x26 */ u8 statusMessageOffset[2];
} StaticActorData; // size = 0x28

typedef struct move_table_entry {
    /* 0x00 */ s32 moveNameID;
    /* 0x04 */ s32 flags;
    /* 0x08 */ s32 worldDescID;
    /* 0x0C */ s32 menuDescID;
    /* 0x10 */ u8 battleSubmenu;
    /* 0x11 */ u8 costFP;
    /* 0x12 */ u8 costBP;
    /* 0x13 */ u8 actionCommandID;
} move_table_entry; // size = 0x14

typedef struct collision_data {
    /* 0x00 */ f32* vertices[3];
    /* 0x04 */ struct collider* collider_list;
    /* 0x08 */ struct collider_aabb** aabbs;
    /* 0x0C */ s16 numColliders;
    /* 0x0E */ char unk_0E[2];
} collision_data; // size = 0x10

typedef struct StaticNpcSettings {
    /* 0x00 */ char unk_00[4];
    /* 0x04 */ s16 height;
    /* 0x06 */ s16 radius;
    /* 0x08 */ UNK_PTR otherAI;
    /* 0x0C */ bytecode* interactScript;
    /* 0x10 */ bytecode* aiScript;
    /* 0x14 */ bytecode* hitScript;
    /* 0x18 */ bytecode* auxScript;
    /* 0x1C */ bytecode* defeatScript;
    /* 0x20 */ s32 flags;
    /* 0x24 */ char unk_24[4];
    /* 0x28 */ s16 level;
    /* 0x2A */ s16 unkFlags;
} StaticNpcSettings; // size = 0x2C

typedef struct model {
    /* 0x00 */ s16 flags;
    /* 0x02 */ s16 modelID;
    /* 0x04 */ char unk_04[4];
    /* 0x08 */ s32* modelNode;
    /* 0x0C */ struct model_group_data* groupData;
    /* 0x10 */ s32* currentSpecialMatrix;
    /* 0x14 */ char unk_14[4];
    /* 0x18 */ struct matrix4s specialMatrix;
    /* 0x58 */ struct matrix4f transformMatrix;
    /* 0x98 */ f32 center[3]; /* Created by retype action */
    /* 0xA4 */ u8 texPannerID;
    /* 0xA5 */ u8 specialDisplayListID;
    /* 0xA6 */ u8 renderMode; /* Created by retype action */
    /* 0xA7 */ char unk_A7;
    /* 0xA8 */ u8 textureID;
    /* 0xA9 */ char unk_A9[7];
} model; // size = 0xB0

typedef struct animated_mesh {
    /* 0x000 */ s32 flags;
    /* 0x004 */ u8 renderMode;
    /* 0x005 */ char unk_05[3];
    /* 0x008 */ u32* animation1;
    /* 0x00C */ u32* animation2;
    /* 0x010 */ char unk_10[136];
    /* 0x098 */ struct matrix4s mtx;
    /* 0x0D8 */ char unk_D8[500];
    /* 0x2CC */ s32 time;
    /* 0x2D0 */ char unk_2D0[16];
} animated_mesh; // size = 0x2E0

typedef struct print_handle {
    /* 0x000 */ char unk_00[16];
    /* 0x010 */ s8* printbuf; /* Created by retype action */
    /* 0x014 */ char unk_14[1344];
} print_handle; // size = 0x554

typedef struct other_print {
    /* 0x00 */ char unk_00[16];
    /* 0x10 */ f32 stringScaleH;
    /* 0x14 */ f32 stringScaleW;
    /* 0x18 */ f32 characterScaleH;
    /* 0x1C */ f32 characterScaleW;
    /* 0x20 */ char unk_20[32];
    /* 0x40 */ s32 currentPosX;
    /* 0x44 */ char unk_44[16];
} other_print; // size = 0x54

typedef struct npc_blur_data {
    /* 0x00 */ char unk_00[4];
    /* 0x04 */ f32 xpos[20];
    /* 0x54 */ f32 ypos[20];
    /* 0xA4 */ f32 zpos[20];
} npc_blur_data; // size = 0xF4

typedef struct collider_aabb {
    /* 0x00 */ f32 min[3];
    /* 0x0C */ f32 max[3];
    /* 0x18 */ s32 flagsForCollider;
} collider_aabb; // size = 0x1C

typedef struct item_table_entry {
    /* 0x00 */ s32 nameString;
    /* 0x04 */ s16 iconID;
    /* 0x06 */ s16 badgeSortPriority;
    /* 0x08 */ s32 targetFlags;
    /* 0x0C */ s16 sellValue;
    /* 0x0E */ char unk_0E[2];
    /* 0x10 */ s32 menuString;
    /* 0x14 */ s32 itemString;
    /* 0x18 */ s16 typeFlags;
    /* 0x1A */ u8 moveID;
    /* 0x1B */ u8 potencyA;
    /* 0x1C */ u8 potencyB;
    /* 0x1D */ char unk_1D[3];
} item_table_entry; // size = 0x20

typedef struct effect {
    /* 0x00 */ char unk_00[32];
} effect; // size = 0x20

typedef struct item_entity {
    /* 0x00 */ s32 flags;
    /* 0x04 */ s16 boundVar; /* see make_item_entity */
    /* 0x06 */ char unk_06[2];
    /* 0x08 */ f32 position[3];
    /* 0x14 */ struct item_entity_physics_data* physicsData;
    /* 0x18 */ s16 itemID; /* into item table, also worldIconID */
    /* 0x1A */ u8 state;
    /* 0x1B */ u8 type;
    /* 0x1C */ u8 pickupDelay; /* num frames before item can be picked up */
    /* 0x1D */ char unk_1D;
    /* 0x1E */ s16 wsFaceAngle; /* < 0 means none */
    /* 0x20 */ s16 shadowIndex;
    /* 0x22 */ char unk_22[2];
    /* 0x24 */ u32* readPos;
    /* 0x28 */ u32* savedReadPos;
    /* 0x2C */ char unk_2C[2];
    /* 0x2E */ u8 unkCounter;
    /* 0x2F */ char unk_2F;
    /* 0x30 */ f32 scale;
    /* 0x34 */ char unk_34[40];
} item_entity; // size = 0x5C

<<<<<<< HEAD
typedef struct {
    /* 0x000 */ s8 state;
    /* 0x001 */ s8 currentArgc;
    /* 0x002 */ s8 currentOpcode;
    /* 0x003 */ s8 priority;
    /* 0x004 */ s8 groupFlags;
    /* 0x005 */ s8 blocked; /* 1 = blocking */
    /* 0x006 */ s8 loopDepth; /* how many nested loops we are in, >= 8 hangs forever */
    /* 0x007 */ s8 switchDepth; /* how many nested switches we are in, max = 8 */
    /* 0x008 */ s32* ptrNextLine;
    /* 0x00C */ s32* ptrReadPos;
    /* 0x010 */ s8 labelIndices[16];
    /* 0x020 */ s32* labelPositions[16];
    /* 0x060 */ s32 deleted; /* set to zero in KillScript when malloc'd */
    /* 0x064 */ struct script_context* blockingParent; /* parent? */
    /* 0x068 */ struct script_context* childScript;
    /* 0x06C */ struct script_context* parentScript; /* brother? */
    /* 0x070 */ s32 functionTemp[4];
    /* 0x080 */ void* callFunction;
    /* 0x084 */ u32 varTable[16];
    /* 0x0C4 */ s32 varFlags[3];
    /* 0x0D0 */ s32 loopStartTable[8];
    /* 0x0F0 */ s32 loopCounterTable[8];
    /* 0x110 */ u8 switchBlockState[8];
    /* 0x118 */ s32 switchBlockValue[8];
    /* 0x138 */ s32* buffer;
    /* 0x13C */ void* array;
    /* 0x140 */ void* flagArray;
    /* 0x144 */ s32 uniqueID;
    /* 0x148 */ enemy* ownerActorID; /* controller*, battle ID, trigger* */
    /* 0x14C */ u32 ownerID; /* can be an npcID, a triggerID, a trigger ptr */
    /* 0x150 */ f32 timeScale;
    /* 0x154 */ f32 frameCounter;
    /* 0x158 */ s32 unk_158;
    /* 0x15C */ s32* ptrFirstLine;
    /* 0x160 */ s32* ptrSavedPosition;
    /* 0x164 */ s32* ptrCurrentLine;
} script_context; // size = 0x168;
=======
typedef struct model_node {
    /* 0x00 */ s32 type; /* 2 = model */
    /* 0x04 */ UNK_PTR displayList;
    /* 0x08 */ s32 numProperties;
    /* 0x0C */ UNK_PTR propertyList;
    /* 0x10 */ struct model_group_data* groupData;
} model_node; // size = 0x14

typedef struct static_shadow_data {
    /* 0x00 */ s16 flags;
    /* 0x02 */ char unk_02[34];
} static_shadow_data; // size = 0x24

typedef struct sprite_component {
    /* 0x00 */ char unk_00[8];
    /* 0x08 */ s16** readPos;
    /* 0x0C */ f32 waitTime;
    /* 0x10 */ s32 loopCounter;
    /* 0x14 */ s32 currentRaster;
    /* 0x18 */ s32 currentPalette;
    /* 0x1C */ f32 posOffset[3];
    /* 0x28 */ f32 compPos[3];
    /* 0x34 */ f32 rotation[3];
    /* 0x40 */ f32 scale[3];
    /* 0x4C */ char unk_4C[4];
} sprite_component; // size = 0x50

typedef struct print_context {
    /* 0x000 */ s8* string;
    /* 0x004 */ s16 bufPos;
    /* 0x006 */ char unk_06[2];
    /* 0x008 */ s32 stringID;
    /* 0x00C */ char unk_0C[4];
    /* 0x010 */ u8 buffer[1024];
    /* 0x410 */ char unk_410[68];
    /* 0x454 */ u8 font;
    /* 0x455 */ char unk_455;
    /* 0x456 */ s16 startPosX;
    /* 0x458 */ s16 startPosY;
    /* 0x45A */ char unk_45A[45];
    /* 0x487 */ u8 unkArraySize;
    /* 0x488 */ s16 unkArrayunkLength[4];
    /* 0x490 */ char unk_490[108];
    /* 0x4FC */ s32 stateFlags;
    /* 0x500 */ char unk_500[9];
    /* 0x509 */ u8 lerpElpasedTime;
    /* 0x50A */ s16 startX;
    /* 0x50C */ s16 startY;
    /* 0x50E */ char unk_50E[6];
    /* 0x514 */ s16 sizeY;
    /* 0x516 */ s16 sizeX;
    /* 0x518 */ char unk_518[19];
    /* 0x52B */ u8 currentImageIndex;
    /* 0x52C */ char unk_52C[10];
    /* 0x536 */ s16 height;
    /* 0x538 */ s16 width;
    /* 0x53A */ char unk_53A[30];
} print_context; // size = 0x558

typedef struct game_status {
    /* 0x000 */ u32 currentButtons;
    /* 0x004 */ u32 altCurrentButtons; /* input used for batte when flag 80000 set */
    /* 0x008 */ char unk_08[8];
    /* 0x010 */ u32 pressedButtons; /* bits = 1 for frame of button press */
    /* 0x014 */ u32 altPressedButtons; /* input used for batte when flag 80000 set */
    /* 0x018 */ char unk_18[8];
    /* 0x020 */ u32 heldButtons; /* bits = 1 every 4th frame during hold */
    /* 0x024 */ u32 altHeldButtons; /* input used for batte when flag 80000 set */
    /* 0x028 */ char unk_28[8];
    /* 0x030 */ u32 prevButtons; /* from previous frame */
    /* 0x034 */ char unk_34[12];
    /* 0x040 */ u8 stickX; /* with deadzone */
    /* 0x041 */ u8 altStickX; /* input used for batte when flag 80000 set */
    /* 0x042 */ char unk_42[2];
    /* 0x044 */ u8 stickY; /* with deadzone */
    /* 0x045 */ u8 altStickY; /* input used for batte when flag 80000 set */
    /* 0x046 */ char unk_46[34];
    /* 0x068 */ s16 demoButtonInput;
    /* 0x06A */ s8 demoStickX;
    /* 0x06B */ s8 demoStickY;
    /* 0x06C */ s32 mainScriptID;
    /* 0x070 */ s8 isBattle;
    /* 0x071 */ s8 demoState; /* (0 = not demo, 1 = map demo, 2 = demo map changing) */
    /* 0x072 */ u8 nextDemoScene; /* which part of the demo to play next */
    /* 0x073 */ u8 contBitPattern;
    /* 0x074 */ char unk_74[4];
    /* 0x078 */ u8 disableScripts;
    /* 0x079 */ char unk_79;
    /* 0x07A */ s8 musicEnabled;
    /* 0x07B */ char unk_7B[3];
    /* 0x07E */ u8 peachFlags; /* (1 = isPeach, 2 = isTransformed, 4 = hasUmbrella) */
    /* 0x07F */ u8 peachDisguise; /* (1 = koopatrol, 2 = hammer bros, 3 = clubba) */
    /* 0x080 */ char unk_80[6];
    /* 0x086 */ s16 areaID; /* Created by retype action */
    /* 0x088 */ s16 prevArea;
    /* 0x08A */ s16 changedArea; /* (1 = yes) */
    /* 0x08C */ s16 mapID;
    /* 0x08E */ s16 entryID;
    /* 0x090 */ char unk_90[4];
    /* 0x094 */ f32 exitAngle;
    /* 0x098 */ f32 playerPos[3];
    /* 0x0A4 */ f32 playerYaw;
    /* 0x0A8 */ char unk_A8[4];
    /* 0x0AC */ s8 loadMenuState;
    /* 0x0AD */ u8 menuCounter;
    /* 0x0AE */ char unk_AE[8];
    /* 0x0B6 */ s16 bootAlpha;
    /* 0x0B8 */ s16 bootBlue;
    /* 0x0BA */ s16 bootGreen;
    /* 0x0BC */ s16 bootRed;
    /* 0x0BE */ char unk_BE[106];
    /* 0x128 */ f32 playerTraceNormal[3];
    /* 0x134 */ u16 frameCounter;
    /* 0x136 */ char unk_136[2];
    /* 0x138 */ s32 nextRNG;
    /* 0x13C */ char unk_13C[4];
    /* 0x140 */ UNK_PTR shopItemData;
    /* 0x144 */ struct shop* mapShop;
    /* 0x148 */ s16 enableBackground; /* (bit 2 is also used for something) */
    /* 0x14A */ s16 backgroundMinW;
    /* 0x14C */ s16 backgroundMinH;
    /* 0x14E */ s16 backgroundMaxW;
    /* 0x150 */ s16 backgroundMaxH;
    /* 0x152 */ s16 backgroundXOffset; /* (used for parallax scroll) */
    /* 0x154 */ UNK_PTR backgroundRaster;
    /* 0x158 */ UNK_PTR backgroundPalette;
    /* 0x15C */ s16 unk_15C;
    /* 0x15E */ char unk_15E[0x2];
    /* 0x160 */ s16 savedPos[3];
    /* 0x166 */ s8 saveSlot;
    /* 0x167 */ u8 loadType; /* (0 = from map, 1 = from main menu) */
    /* 0x168 */ s32 saveCount;
    /* 0x16C */ char unk_16C[12];
} game_status; // size = 0x178

typedef struct partner_anim_set {
    /* 0x00 */ char unk_00[36];
} partner_anim_set; // size = 0x24

typedef struct shadow {
    /* 0x00 */ s32 flags;
    /* 0x04 */ char unk_04[12];
    /* 0x10 */ f32 position[3];
    /* 0x1C */ f32 scale[3];
    /* 0x28 */ char unk_28[80];
} shadow; // size = 0x78

typedef struct push_block_grid {
    /* 0x00 */ s8* cells;
    /* 0x04 */ u8 numCellsX;
    /* 0x05 */ u8 numCellsZ;
    /* 0x06 */ char unk_06[2];
    /* 0x08 */ s32 centerPos[3];
    /* 0x14 */ UNK_FUN_PTR(dropCallback);
    /* 0x18 */ char unk_18[4];
} push_block_grid; // size = 0x1C

typedef struct item_entity_physics_data {
    /* 0x00 */ f32 verticalVelocity;
    /* 0x04 */ f32 gravity; /* 2 = normal, 1 = low gravity, higher values never 'settle' */
    /* 0x08 */ char unk_08[4];
    /* 0x0C */ f32 constVelocity;
    /* 0x10 */ f32 velx;
    /* 0x14 */ f32 velz;
    /* 0x18 */ f32 moveAngle;
    /* 0x1C */ char unk_1C[8];
} item_entity_physics_data; // size = 0x24

typedef struct render_task {
    /* 0x00 */ s32 renderMode;
    /* 0x04 */ s32 dist; /* value between 0 and -10k */
    /* 0x08 */ struct model* model;
    /* 0x0C */ UNK_FUN_PTR(fpBuildDL); /* function for making display list for model */
} render_task; // size = 0x10

typedef struct selectable_target {
    /* 0x00 */ s16 actorID;
    /* 0x02 */ s16 partID; /* sometimes loaded as byte from 0x3 */
    /* 0x04 */ s16 pos[3];
    /* 0x0A */ char unk_0A[7];
    /* 0x11 */ u8 homeCol; /* from xpos --> 0-3 */
    /* 0x12 */ u8 homeRow; /* from ypos --> 0-3 */
    /* 0x13 */ u8 layer; /* from zpos? --> 0-1 */
} selectable_target; // size = 0x14

typedef struct actor_part_movement {
    /* 0x00 */ char unk_00[12];
    /* 0x0C */ f32 goalPos[3];
    /* 0x18 */ char unk_18[12];
    /* 0x24 */ f32 jumpScale;
    /* 0x28 */ f32 moveSpeed;
    /* 0x2C */ char unk_2C[32];
    /* 0x4C */ s32 varTable[16];
} actor_part_movement; // size = 0x8C

typedef struct ActorPart {
    /* 0x00 */ s32 flags;
    /* 0x04 */ s32 targetFlags; /* initialized to 0 */
    /* 0x08 */ struct StaticActorPart* staticData;
    /* 0x0C */ struct ActorPart* nextPart;
    /* 0x10 */ struct actor_part_movement* movement;
    /* 0x14 */ s16 partOffset[3];
    /* 0x1A */ s16 visualOffset[3];
    /* 0x20 */ f32 partOffsetFloat[3];
    /* 0x2C */ f32 absolutePosition[3];
    /* 0x38 */ f32 rotation[3];
    /* 0x44 */ s16 rotationPivotOffset[3];
    /* 0x4A */ char unk_4A[2];
    /* 0x4C */ f32 scale[3];
    /* 0x58 */ f32 currentPos[3];
    /* 0x64 */ f32 yaw;
    /* 0x68 */ s16 unkOffset[2];
    /* 0x6C */ s16 targetOffset[2];
    /* 0x70 */ s16 unk;
    /* 0x72 */ u8 size[2];
    /* 0x74 */ u8 verticalStretch;
    /* 0x75 */ char unk_75[3];
    /* 0x78 */ u32* defenseTable;
    /* 0x7C */ s32 eventFlags;
    /* 0x80 */ s32 partFlags3;
    /* 0x84 */ char unk_84[4];
    /* 0x88 */ s32 currentAnimation;
    /* 0x8C */ char unk_8C[4];
    /* 0x90 */ f32 animationRate;
    /* 0x94 */ u32* idleAnimations;
    /* 0x98 */ s16 opacity;
    /* 0x9A */ char unk_9A[2];
    /* 0x9C */ struct shadow* shadow;
    /* 0xA0 */ f32 shadowScale;
    /* 0xA4 */ s32 partTypeData[6];
    /* 0xBC */ s16 actorTypeData2b[2];
    /* 0xC0 */ struct decoration_table* decorationTable; /* initialized to 0 */
} ActorPart; // size = 0xC4

typedef struct collider_triangle {
    /* 0x00 */ f32* v1[3]; /* note: the order of v1,2,3 is reversed from the ijk in the hit file */
    /* 0x04 */ f32* v2[3];
    /* 0x08 */ f32* v3[3];
    /* 0x0C */ f32 e13[3]; /* = v3 - v1 */
    /* 0x18 */ f32 e21[3]; /* = v1 - v2 */
    /* 0x24 */ f32 e32[3]; /* = v2 - v3 */
    /* 0x30 */ f32 normal[3];
    /* 0x3C */ s16 oneSided; /* 1 = yes, 0 = no */
    /* 0x3E */ char unk_3E[2];
} collider_triangle; // size = 0x40

typedef struct partner_table_entry {
    /* 0x00 */ s32 dmaStart;
    /* 0x04 */ s32 dmaEnd;
    /* 0x08 */ s32 dmaDest;
    /* 0x0C */ s32 isFlying;
    /* 0x10 */ UNK_FUN_PTR(fpInit);
    /* 0x14 */ bytecode* spScriptA;
    /* 0x18 */ bytecode* spScriptB;
    /* 0x1C */ bytecode* spScriptC;
    /* 0x20 */ bytecode* spScriptD;
    /* 0x24 */ s32 idleAnim;
    /* 0x28 */ UNK_FUN_PTR(fpFuncA);
    /* 0x2C */ UNK_FUN_PTR(fpFuncB);
    /* 0x30 */ UNK_FUN_PTR(fpFuncC);
    /* 0x34 */ UNK_FUN_PTR(fpFuncD);
    /* 0x38 */ UNK_FUN_PTR(fpFuncE);
    /* 0x3C */ bytecode* spScriptX;
} partner_table_entry; // size = 0x40

typedef struct font_raster_set {
    /* 0x00 */ u8 sizeX;
    /* 0x01 */ u8 sizeY;
    /* 0x02 */ char unk_02[10];
} font_raster_set; // size = 0x0C

typedef struct trigger_bp {
    /* 0x00 */ s32 flags;
    /* 0x04 */ s16 colliderIndex;
    /* 0x06 */ char unk_06[2];
    /* 0x08 */ s32 flagIndex;
    /* 0x0C */ UNK_FUN_PTR(function);
    /* 0x10 */ char unk_10[8];
    /* 0x18 */ s32 inputArg3;
    /* 0x1C */ char unk_1C[4];
} trigger_bp; // size = 0x20

typedef struct collision_status {
    /* 0x00 */ s16 pushingAgainstWall; /* FFFF = none for all below VVV */
    /* 0x02 */ s16 currentFloor; /* valid on touch */
    /* 0x04 */ s16 lastTouchedFloor; /* valid after jump */
    /* 0x06 */ s16 floorBelow;
    /* 0x08 */ s16 currentCeiling; /* valid on touching with head */
    /* 0x0A */ char unk_0A[8];
    /* 0x12 */ s16 currentWall;
    /* 0x14 */ s16 lastWallHammered; /* valid when smashing */
    /* 0x16 */ s16 touchingWallTrigger; /* 0/1 */
    /* 0x18 */ s16 bombetteExploded; /* 0 = yes, FFFF = no */
    /* 0x1A */ char unk_1A[2];
    /* 0x1C */ f32 bombetteExplositionPos[3];
} collision_status; // size = 0x28

typedef struct decoration_table {
    /* 0x000 */ char unk_00[2012];
    /* 0x7DC */ s16 scale[16];
    /* 0x7FC */ s16 posX[16];
    /* 0x81C */ s16 posY[16];
    /* 0x83C */ s16 posZ[16];
    /* 0x85C */ u8 rotationPivotOffsetX[16];
    /* 0x86C */ u8 rotationPivotOffsetY[16];
    /* 0x87C */ u8 rotX[16];
    /* 0x88C */ u8 rotY[16];
    /* 0x89C */ u8 rotZ[16];
    /* 0x8AC */ u8 effectType; /* 0 =  blur, 14 = none? */
    /* 0x8AD */ char unk_8AD[11];
    /* 0x8B8 */ u8 decorationType[2];
    /* 0x8BA */ char unk_8BA[46];
} decoration_table; // size = 0x8E8

typedef struct render_task_entry {
    /* 0x00 */ char unk_00[16];
} render_task_entry; // size = 0x10

typedef struct shop {
    /* 0x000 */ char unk_00[20];
    /* 0x014 */ UNK_PTR staticItemPositions;
    /* 0x018 */ UNK_PTR staticInventory;
    /* 0x01C */ UNK_PTR staticPriceList;
    /* 0x020 */ char unk_20[828];
} shop; // size = 0x35C

typedef struct encounter {
    /* 0x00 */ s32 count;
    /* 0x04 */ struct enemy* enemy[16];
    /* 0x08 */ char unk_08[60];
    /* 0x44 */ s16 battle;
    /* 0x46 */ s16 stage;
    /* 0x48 */ s16 encounterID;
    /* 0x4A */ char unk_4A[2];
} encounter; // size = 0x4C

typedef struct player_path_element {
    /* 0x00 */ char unk_00[4];
    /* 0x04 */ f32 pos[3];
} player_path_element; // size = 0x10

typedef struct animated_model {
    /* 0x00 */ s32 animModelID;
    /* 0x04 */ f32 pos[3]; /* Created by retype action */
    /* 0x10 */ f32 rot[3];
    /* 0x1C */ f32 scale[3];
    /* 0x28 */ struct matrix4s* mtx;
    /* 0x2C */ char unk_2C[60];
    /* 0x68 */ u32 currentAnimData;
    /* 0x6C */ char unk_6C[4];
} animated_model; // size = 0x70

typedef struct collision_header {
    /* 0x00 */ s16 numColliders;
    /* 0x02 */ char unk_02[2];
    /* 0x04 */ s32 treeOffset;
    /* 0x08 */ s16 numVerts;
    /* 0x0A */ char unk_0A[2];
    /* 0x0C */ s32 triangleTableOffset;
    /* 0x10 */ s16 bbTableSize;
    /* 0x12 */ char unk_12[2];
    /* 0x14 */ s32 bbTableOffset;
    /* 0x18 */ char unk_18[8];
} collision_header; // size = 0x20

typedef struct zone {
    /* 0x00 */ s32 type;
    /* 0x04 */ f32 boomLength;
    /* 0x08 */ f32 boomPitch;
    /* 0x0C */ f32 pos[6];
    /* 0x24 */ f32 viewPitch;
    /* 0x28 */ s32 flag;
} zone; // size = 0x2C

typedef struct Actor {
    /* 0x000 */ s32 flags;
    /* 0x004 */ char unk_04[4];
    /* 0x008 */ struct StaticActorData* staticActorData;
    /* 0x00C */ f32 moveCurrentPos[3];
    /* 0x018 */ f32 moveGoalPos[3];
    /* 0x024 */ f32 moveEndPos[3]; /* where other actors should target this one at. saved before partner switching */
    /* 0x030 */ char unk_30[24];
    /* 0x048 */ f32 jumpAccel;
    /* 0x04C */ f32 moveSpeed;
    /* 0x050 */ f32 jumpVelocity;
    /* 0x054 */ f32 moveAngle;
    /* 0x058 */ f32 moveDistance; /* 2D projection, used for jump */
    /* 0x05C */ f32 bounceDivisor;
    /* 0x060 */ char unk_60[4];
    /* 0x064 */ s32 animJumpRise;
    /* 0x068 */ s32 animJumpFall;
    /* 0x06C */ s32 animJumpLand;
    /* 0x070 */ s16 moveTime;
    /* 0x072 */ s16 moveArcAmplitude;
    /* 0x074 */ char unk_74[3];
    /* 0x077 */ u8 jumpPartIndex;
    /* 0x078 */ char unk_78[16];
    /* 0x088 */ s32 varTable[16];
    /* 0x0C8 */ f32 flyCurrentPos[3];
    /* 0x0D4 */ f32 flyGoalPos[3];
    /* 0x0E0 */ f32 flyTempPos[3]; /* used for start in fly functions, end in flyrun functions */
    /* 0x0EC */ char unk_EC[24];
    /* 0x104 */ f32 flyJumpAccel;
    /* 0x108 */ f32 flySpeed;
    /* 0x10C */ f32 flyJumpVelocity;
    /* 0x110 */ f32 flyAngleYaw;
    /* 0x114 */ f32 flyDistance;
    /* 0x118 */ f32 flyElapsed;
    /* 0x11C */ char unk_11C[4];
    /* 0x120 */ s16 flyTime;
    /* 0x122 */ s16 flyArcAmplitude;
    /* 0x124 */ char unk_124[17];
    /* 0x135 */ u8 footStepCounter;
    /* 0x136 */ u8 actorType;
    /* 0x137 */ char unk_137;
    /* 0x138 */ f32 homePos[3];
    /* 0x144 */ f32 currentPos[3];
    /* 0x150 */ s16 otherPosheadOffset[3];
    /* 0x156 */ s16 healthBarPosition[3];
    /* 0x15C */ f32 rotation[3];
    /* 0x168 */ s16 rotationPivotOffset[3];
    /* 0x16E */ char unk_16E[2];
    /* 0x170 */ f32 scale[3];
    /* 0x17C */ f32 scaleModifier[3]; /* multiplies normal scale factors componentwise */
    /* 0x188 */ f32 scalingFactor;
    /* 0x18C */ f32 yaw;
    /* 0x190 */ u8 size[2];
    /* 0x192 */ s16 actorID;
    /* 0x194 */ char unk_194[8];
    /* 0x19C */ s32 actorTypeData1[6]; /* 4 = jump sound */
    /* 0x1B4 */ s16 actorTypeData1b[2];
    /* 0x1B8 */ u8 currentHP;
    /* 0x1B9 */ u8 maxHP;
    /* 0x1BA */ char unk_1BA[2];
    /* 0x1BC */ u8 hpFraction; /* used to render HP bar */
    /* 0x1BD */ char unk_1BD[3];
    /* 0x1C0 */ bytecode* idleCode;
    /* 0x1C4 */ bytecode* takeTurnCode;
    /* 0x1C8 */ bytecode* onHitCode;
    /* 0x1CC */ bytecode* onTurnChangeCode;
    /* 0x1D0 */ struct script_context* idleScript;
    /* 0x1D4 */ struct script_context* takeTurnScript;
    /* 0x1D8 */ struct script_context* onHitScript;
    /* 0x1DC */ struct script_context* onTurnChangeScript;
    /* 0x1E0 */ s32 idleScriptID;
    /* 0x1E4 */ s32 takeTurnID;
    /* 0x1E8 */ s32 onHitID;
    /* 0x1EC */ s32 onTurnChangeID;
    /* 0x1F0 */ u8 lastEventType;
    /* 0x1F1 */ u8 turnPriority;
    /* 0x1F2 */ u8 enemyIndex; /* actorID = this | 200 */
    /* 0x1F3 */ u8 numParts;
    /* 0x1F4 */ struct ActorPart* partsTable;
    /* 0x1F8 */ s16 lastDamageTaken;
    /* 0x1FA */ s16 hpChangeCounter;
    /* 0x1FC */ s16 damageCounter;
    /* 0x1FE */ char unk_1FE[9];
    /* 0x207 */ u8 extraCoinBonus;
    /* 0x208 */ char unk_208[4];
    /* 0x20C */ u32* statusTable;
    /* 0x210 */ u8 debuff;
    /* 0x211 */ u8 debuffDuration;
    /* 0x212 */ u8 staticStatus; /* 0B = yes */
    /* 0x213 */ u8 staticDuration;
    /* 0x214 */ u8 stoneStatus; /* 0C = yes */
    /* 0x215 */ u8 stoneDuration;
    /* 0x216 */ u8 koStatus; /* 0D = yes */
    /* 0x217 */ u8 koDuration;
    /* 0x218 */ u8 transStatus; /* 0E = yes */
    /* 0x219 */ u8 transDuration;
    /* 0x21A */ char unk_21A[2];
    /* 0x21C */ u8 status;
    /* 0x21D */ char unk_21D[3];
    /* 0x220 */ u8 bGlowing;
    /* 0x221 */ u8 attackBoost;
    /* 0x222 */ u8 defenseBoost;
    /* 0x223 */ u8 chillOutAmount; /* attack reduction */
    /* 0x224 */ u8 chillOutTurns;
    /* 0x225 */ char unk_225[7];
    /* 0x22C */ struct selectable_target targetData[24];
    /* 0x40C */ u8 targetListLength;
    /* 0x40D */ u8 targetIndexList[24]; /* into targetData */
    /* 0x425 */ u8 selectedTargetIndex; /* into target index list */
    /* 0x426 */ u8 targetPartIndex;
    /* 0x427 */ char unk_427;
    /* 0x428 */ s16 targetActorID;
    /* 0x42A */ char unk_42A[2];
    /* 0x42C */ struct shadow* shadow; /* might be shadow ID */
    /* 0x430 */ f32 shadowScale; /* = actor size / 24.0 */
    /* 0x434 */ s16 renderMode; /* initially 0xD, set to 0x22 if any part is transparent */
    /* 0x436 */ char unk_436[2];
    /* 0x438 */ s32 x[2]; /* ??? see FUN_80253974 */
    /* 0x440 */ struct MenuIcon* ptrDefuffIcon;
} Actor; // size = 0x444

typedef struct StaticActorPart {
    /* 0x00 */ s32 flags;
    /* 0x04 */ u8 index;
    /* 0x05 */ u8 posOffset[3];
    /* 0x08 */ u8 targetOffset[2];
    /* 0x0A */ s16 opacity;
    /* 0x0C */ u32* idleAnimations;
    /* 0x10 */ u32* defenseTable;
    /* 0x14 */ s32 eventFlags;
    /* 0x18 */ s32 flags3;
    /* 0x1C */ char unk_1C[8];
} StaticActorPart; // size = 0x24

typedef struct tile_descriptor {
    /* 0x00 */ s8 name[32];
    /* 0x20 */ s16 auxW;
    /* 0x22 */ s16 mainW;
    /* 0x24 */ s16 auxH;
    /* 0x26 */ s16 mainH;
    /* 0x28 */ char unk_28;
    /* 0x29 */ u8 extraTiles;
    /* 0x2A */ u8 colorCombine;
    /* 0x2B */ u8 fmt;
    /* 0x2C */ u8 bitDepth;
    /* 0x2D */ u8 wrapH;
    /* 0x2E */ u8 wrapV;
    /* 0x2F */ u8 filtering;
} tile_descriptor; // size = 0x30
>>>>>>> 9141ba1d

typedef struct {
    /* 0x00 */ u32 raster;
    /* 0x04 */ u32 palette;
    /* 0x08 */ u16 startX;
    /* 0x0A */ u16 startY;
    /* 0x0C */ u16 width;
    /* 0x0E */ u16 height;
} bg_header; // size = 0x10

<<<<<<< HEAD
typedef struct {
    /* 0x00 */ s32 genericFlagIndex;
    /* 0x04 */ s16 crateFlagIndex;
    /* 0x06 */ s16 panelFlagIndex;
    /* 0x08 */ s32 colliderID;
    /* 0x0C */ UNK_FUN_PTR(functionHandler);
    /* 0x10 */ UNK_PTR scriptStart;
    /* 0x14 */ script_context* runningScript;
    /* 0x18 */ s32 priority;
    /* 0x1C */ s32 scriptVars[3];
    /* 0x28 */ s32 unk_28;
    /* 0x2C */ s32 unk_2C;
    /* 0x30 */ u8 unk_30;
    /* 0x31 */ char unk_31[3];
    /* 0x34 */ s32 runningScriptID;
} trigger; // size = 0x38
=======
typedef struct model_group_data {
    /* 0x00 */ UNK_PTR transformMatrix;
    /* 0x04 */ UNK_PTR lightingGroup;
    /* 0x08 */ s32 numLights;
    /* 0x0C */ s32 numChildren;
    /* 0x10 */ struct model_node** childList;
} model_group_data; // size = 0x14

typedef struct font_data {
    /* 0x00 */ char unk_00[24];
} font_data; // size = 0x18

typedef struct crash {
    /* 0x000 */ char unk_00[20];
    /* 0x014 */ s32 threadID;
    /* 0x018 */ char unk_18[12];
    /* 0x024 */ s64 AT; /* Created by retype action */
    /* 0x02C */ s64 V0; /* Created by retype action */
    /* 0x034 */ s64 V1; /* Created by retype action */
    /* 0x03C */ s64 A0; /* Created by retype action */
    /* 0x044 */ s64 A1; /* Created by retype action */
    /* 0x04C */ s64 A2; /* Created by retype action */
    /* 0x054 */ s64 A3;
    /* 0x05C */ char unk_5C[16];
    /* 0x06C */ s32 T2;
    /* 0x070 */ char unk_70[168];
    /* 0x118 */ s32 SR; /* Created by retype action */
    /* 0x11C */ s32 PC;
    /* 0x120 */ s32 interrupt;
    /* 0x124 */ s32 VA; /* Created by retype action */
    /* 0x128 */ char unk_128[208];
} crash; // size = 0x1F8

typedef struct player_status {
    /* 0x000 */ s32 flags;
    /* 0x004 */ u32 animFlags;
    /* 0x008 */ s16 framesOnGround; /* Number of frames since last jump landed */
    /* 0x00A */ char unk_0A[2];
    /* 0x00C */ u8 peachDisguise;
    /* 0x00D */ char unk_0D[5];
    /* 0x012 */ s16 moveFrames;
    /* 0x014 */ u8 enableCollisionOverlapsCheck;
    /* 0x015 */ u8 statusMenuCounterinputEnabledCounter; /* whether the C-up menu can appear */
    /* 0x016 */ s16 lastGoodPosition[3];
    /* 0x01C */ f32 extraVelocity[3];
    /* 0x028 */ f32 position[3];
    /* 0x034 */ char unk_34[16];
    /* 0x044 */ f32 decorationPos[2];
    /* 0x04C */ char unk_4C[4];
    /* 0x050 */ f32 jumpApexHeight;
    /* 0x054 */ s32 currentSpeed;
    /* 0x058 */ f32 walkSpeed;
    /* 0x05C */ f32 runSpeed;
    /* 0x060 */ char unk_60[8];
    /* 0x068 */ f32 normalPitch;
    /* 0x06C */ char unk_6C[4];
    /* 0x070 */ f32 gravityIntegrator[4];
    /* 0x080 */ f32 targetYaw;
    /* 0x084 */ f32 currentYaw;
    /* 0x088 */ char unk_88[24];
    /* 0x0A0 */ f32 heading;
    /* 0x0A4 */ char unk_A4[4];
    /* 0x0A8 */ f32 spriteFacingAngle; /* angle of sprite, relative to camera, from 0 to 180 */
    /* 0x0AC */ char unk_AC[4];
    /* 0x0B0 */ s16 colliderHeight;
    /* 0x0B2 */ s16 colliderDiameter;
    /* 0x0B4 */ u8 actionState;
    /* 0x0B5 */ u8 prevActionState;
    /* 0x0B6 */ u8 fallState;
    /* 0x0B7 */ char unk_B7;
    /* 0x0B8 */ s32 anim;
    /* 0x0BC */ char unk_BC[2];
    /* 0x0BE */ u8 renderMode;
    /* 0x0BF */ char unk_BF;
    /* 0x0C0 */ u32* decorationList;
    /* 0x0C4 */ char unk_C4[8];
    /* 0x0CC */ s32 shadowID;
    /* 0x0D0 */ char unk_D0[12];
    /* 0x0DC */ s32 currentButtons;
    /* 0x0E0 */ s32 pressedButtons;
    /* 0x0E4 */ s32 heldButtons;
    /* 0x0E8 */ f32 stickAxis[2];
    /* 0x0F0 */ s32 currentButtonsBuffer[10];
    /* 0x118 */ s32 pressedButtonsBuffer[10];
    /* 0x140 */ s32 heldButtonsBuffer[10];
    /* 0x168 */ f32 stickXBuffer[10];
    /* 0x190 */ f32 stickYBuffer[10];
    /* 0x1B8 */ s32 inputBufPos;
    /* 0x1BC */ char unk_1BC[204];
} player_status; // size = 0x288

typedef struct character_set {
} character_set; // size = 0x00

typedef struct anim_model_node {
    /* 0x00 */ u32* displayList;
    /* 0x04 */ s16 rot[3]; /* range = -180,180 */
    /* 0x0A */ char unk_0A[34];
} anim_model_node; // size = 0x2C

typedef struct encounter_status {
    /* 0x00 */ s32 flags;
    /* 0x04 */ u8 eFirstStrike; /* 0 = none, 1 = player, 2 = enemy */
    /* 0x05 */ u8 hitType; /* 1 = none/enemy, 2 = jump */
    /* 0x06 */ u8 hitTier; /* 0 = normal, 1 = super, 2 = ultra */
    /* 0x07 */ char unk_07[2];
    /* 0x09 */ u8 battleOutcome; /* 0 = won, 1 = lost */
    /* 0x0A */ char unk_0A;
    /* 0x0B */ u8 merleeCoinBonus; /* triple coins when != 0 */
    /* 0x0C */ u8 damageTaken; /* valid after battle */
    /* 0x0D */ char unk_0D;
    /* 0x0E */ s16 coinsEarned; /* valid after battle */
    /* 0x10 */ char unk_10;
    /* 0x11 */ u8 allowFleeing;
    /* 0x12 */ char unk_12;
    /* 0x13 */ u8 dropWhackaBump;
    /* 0x14 */ s32 songID;
    /* 0x18 */ char unk_18[4];
    /* 0x1C */ u8 numEncounters; /* number of encounters for current map (in list) */
    /* 0x1D */ char unk_1D[3];
    /* 0x20 */ u8 mapID;
    /* 0x21 */ char unk_21[3];
    /* 0x24 */ s32* npcGroupList;
    /* 0x28 */ struct encounter* enounterList[24];
    /* 0x2C */ char unk_2C[92];
    /* 0x88 */ struct encounter* currentEncounter;
    /* 0x8C */ struct enemy* currentEnemy;
    /* 0x90 */ char unk_90[4];
} encounter_status; // size = 0x94
>>>>>>> 9141ba1d

#endif<|MERGE_RESOLUTION|>--- conflicted
+++ resolved
@@ -179,8 +179,8 @@
     /* 0x003 */ u8 priority;
     /* 0x004 */ u8 groupFlags;
     /* 0x005 */ u8 blocked; /* 1 = blocking */
-    /* 0x006 */ u8 loopDepth; /* how many nested loops we are in, >= 8 hangs forever */
-    /* 0x007 */ u8 switchDepth; /* how many nested switches we are in, max = 8 */
+    /* 0x006 */ s8 loopDepth; /* how many nested loops we are in, >= 8 hangs forever */
+    /* 0x007 */ s8 switchDepth; /* how many nested switches we are in, max = 8 */
     /* 0x008 */ bytecode* ptrNextLine;
     /* 0x00C */ bytecode* ptrReadPos;
     /* 0x010 */ u8 labelIndices[16];
@@ -197,7 +197,7 @@
     /* 0x0F0 */ s32 loopCounterTable[8];
     /* 0x110 */ u8 switchBlockState[8];
     /* 0x118 */ s32 switchBlockValue[8];
-    /* 0x138 */ UNK_PTR buffer;
+    /* 0x138 */ s32* buffer;
     /* 0x13C */ UNK_PTR array;
     /* 0x140 */ UNK_PTR flagArray;
     /* 0x144 */ s32 uniqueID;
@@ -720,46 +720,6 @@
     /* 0x34 */ char unk_34[40];
 } item_entity; // size = 0x5C
 
-<<<<<<< HEAD
-typedef struct {
-    /* 0x000 */ s8 state;
-    /* 0x001 */ s8 currentArgc;
-    /* 0x002 */ s8 currentOpcode;
-    /* 0x003 */ s8 priority;
-    /* 0x004 */ s8 groupFlags;
-    /* 0x005 */ s8 blocked; /* 1 = blocking */
-    /* 0x006 */ s8 loopDepth; /* how many nested loops we are in, >= 8 hangs forever */
-    /* 0x007 */ s8 switchDepth; /* how many nested switches we are in, max = 8 */
-    /* 0x008 */ s32* ptrNextLine;
-    /* 0x00C */ s32* ptrReadPos;
-    /* 0x010 */ s8 labelIndices[16];
-    /* 0x020 */ s32* labelPositions[16];
-    /* 0x060 */ s32 deleted; /* set to zero in KillScript when malloc'd */
-    /* 0x064 */ struct script_context* blockingParent; /* parent? */
-    /* 0x068 */ struct script_context* childScript;
-    /* 0x06C */ struct script_context* parentScript; /* brother? */
-    /* 0x070 */ s32 functionTemp[4];
-    /* 0x080 */ void* callFunction;
-    /* 0x084 */ u32 varTable[16];
-    /* 0x0C4 */ s32 varFlags[3];
-    /* 0x0D0 */ s32 loopStartTable[8];
-    /* 0x0F0 */ s32 loopCounterTable[8];
-    /* 0x110 */ u8 switchBlockState[8];
-    /* 0x118 */ s32 switchBlockValue[8];
-    /* 0x138 */ s32* buffer;
-    /* 0x13C */ void* array;
-    /* 0x140 */ void* flagArray;
-    /* 0x144 */ s32 uniqueID;
-    /* 0x148 */ enemy* ownerActorID; /* controller*, battle ID, trigger* */
-    /* 0x14C */ u32 ownerID; /* can be an npcID, a triggerID, a trigger ptr */
-    /* 0x150 */ f32 timeScale;
-    /* 0x154 */ f32 frameCounter;
-    /* 0x158 */ s32 unk_158;
-    /* 0x15C */ s32* ptrFirstLine;
-    /* 0x160 */ s32* ptrSavedPosition;
-    /* 0x164 */ s32* ptrCurrentLine;
-} script_context; // size = 0x168;
-=======
 typedef struct model_node {
     /* 0x00 */ s32 type; /* 2 = model */
     /* 0x04 */ UNK_PTR displayList;
@@ -1283,7 +1243,6 @@
     /* 0x2E */ u8 wrapV;
     /* 0x2F */ u8 filtering;
 } tile_descriptor; // size = 0x30
->>>>>>> 9141ba1d
 
 typedef struct {
     /* 0x00 */ u32 raster;
@@ -1294,24 +1253,6 @@
     /* 0x0E */ u16 height;
 } bg_header; // size = 0x10
 
-<<<<<<< HEAD
-typedef struct {
-    /* 0x00 */ s32 genericFlagIndex;
-    /* 0x04 */ s16 crateFlagIndex;
-    /* 0x06 */ s16 panelFlagIndex;
-    /* 0x08 */ s32 colliderID;
-    /* 0x0C */ UNK_FUN_PTR(functionHandler);
-    /* 0x10 */ UNK_PTR scriptStart;
-    /* 0x14 */ script_context* runningScript;
-    /* 0x18 */ s32 priority;
-    /* 0x1C */ s32 scriptVars[3];
-    /* 0x28 */ s32 unk_28;
-    /* 0x2C */ s32 unk_2C;
-    /* 0x30 */ u8 unk_30;
-    /* 0x31 */ char unk_31[3];
-    /* 0x34 */ s32 runningScriptID;
-} trigger; // size = 0x38
-=======
 typedef struct model_group_data {
     /* 0x00 */ UNK_PTR transformMatrix;
     /* 0x04 */ UNK_PTR lightingGroup;
@@ -1441,6 +1382,5 @@
     /* 0x8C */ struct enemy* currentEnemy;
     /* 0x90 */ char unk_90[4];
 } encounter_status; // size = 0x94
->>>>>>> 9141ba1d
 
 #endif