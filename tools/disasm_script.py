#! /usr/bin/python3

import sys

_script_lib = None
def script_lib():
    global _script_lib

    if not _script_lib:
        _script_lib = {}

        from pathlib import Path
        from os import path
        import re

        # star rod database
        """
        LIB_LINE_RE = re.compile(r"\s+:\s+")
        NAME_RE = re.compile(r"({[^}]*})?\s*([a-zA-Z0-9_]+)")

        for filename in Path(path.dirname(__file__), "star-rod", "database").rglob("*.lib"):
            with open(filename, "r") as file:
                for line in file.readlines():
                    parts = LIB_LINE_RE.split(line)

                    if len(parts) >= 3:
                        try:
                            kind = parts[0]
                            vaddr = int(parts[1].split(", ")[0], 16)
                            if name := NAME_RE.match(parts[2]):
                                name = name.group(2)

                                _script_lib[vaddr] = name
                        except:
                            pass
        """

        # symbol_addrs.txt
        with open(Path(path.dirname(__file__), "symbol_addrs.txt"), "r") as file:
            for line in file.readlines():
<<<<<<< HEAD
                s = line.split("=")
                name = s[0].strip()
                addr = int(s[1].strip()[0:10], 0)
                _script_lib[addr] = name
=======
                line = line.split(";")[0]

                s = [s.strip() for s in line.split("=", 1)]
                name = s[0]
                addr = s[1]
                _script_lib[int(addr, 16)] = name
>>>>>>> 369d7cb7

    return _script_lib

class ScriptDisassembler:
    def __init__(self, bytes, script_name = "script", symbol_map = {}):
        self.bytes = bytes
        self.script_name = script_name
        self.symbol_map = symbol_map

        self.out = ""
        self.prefix = ""

        self.indent = 1
        self.indent_used = False

        self.done = False

    def disassemble(self):
        while True:
            opcode = self.read_word()
            argc = self.read_word()

            if opcode > 0xFF or argc > 0xFF:
                raise Exception(f"script '{script_name}' is malformed")

            argv = []
            for i in range(0, argc):
                argv.append(self.read_word())

            self.disassemble_command(opcode, argc, argv)

            if self.done:
                return self.prefix + self.out

    def write(self, line):
        if self.indent < 0: self.indent = 0
        if self.indent > 1: self.indent_used = True

        self.out += "    " * self.indent
        self.out += line

    def write_line(self, line):
        self.write(line)
        self.out += "\n"

    def prefix_line(self, line):
        self.prefix += line
        self.prefix += "\n"

    def var(self, arg):
        if arg in self.symbol_map:
            return self.symbol_map[arg]

        v = arg - 2**32 # convert to s32
        if v > -250000000:
            if v <= -220000000: return f"SI_FIXED({(v + 230000000) / 1024})"
            elif v <= -200000000: return f"SI_ARRAY_FLAG({v + 210000000})"
            elif v <= -180000000: return f"SI_ARRAY({v + 190000000})"
            elif v <= -160000000: return f"SI_SAVE_VAR({v + 170000000})"
            elif v <= -140000000: return f"SI_AREA_VAR({v + 150000000})"
            elif v <= -120000000: return f"SI_SAVE_FLAG({v + 130000000})"
            elif v <= -100000000: return f"SI_AREA_FLAG({v + 110000000})"
            elif v <= -80000000: return f"SI_MAP_FLAG({v + 90000000})"
            elif v <= -60000000: return f"SI_FLAG({v + 70000000})"
            elif v <= -40000000: return f"SI_MAP_VAR({v + 50000000})"
            elif v <= -20000000: return f"SI_VAR({v + 30000000})"

        if arg == 0xFFFFFFFF:
            return "-1"
        elif ((arg & 0xFF000000) == 0x80000000) or arg > 10000:
            return f"0x{arg:X}"
        else:
            return f"{arg}"

    def addr_ref(self, addr):
        if addr in self.symbol_map:
            return self.symbol_map[addr]
        return script_lib().get(addr, f"0x{addr:08X}")

    def trigger(self, trigger):
        if trigger == 0x00000080: trigger = "TriggerFlag_FLOOR_TOUCH"
        if trigger == 0x00800000: trigger = "TriggerFlag_FLOOR_ABOVE"
        if trigger == 0x00000800: trigger = "TriggerFlag_FLOOR_INTERACT"
        if trigger == 0x00000200: trigger = "TriggerFlag_FLOOR_JUMP"
        if trigger == 0x00000400: trigger = "TriggerFlag_WALL_TOUCH"
        if trigger == 0x00000040: trigger = "TriggerFlag_WALL_PUSH"
        if trigger == 0x00000100: trigger = "TriggerFlag_WALL_INTERACT"
        if trigger == 0x00001000: trigger = "TriggerFlag_WALL_HAMMER"
        if trigger == 0x00040000: trigger = "TriggerFlag_CEILING_TOUCH"
        if trigger == 0x00010000: trigger = "TriggerFlag_SAVE_FLAG_SET"
        if trigger == 0x00020000: trigger = "TriggerFlag_AREA_FLAG_SET"
        if trigger == 0x00100000: trigger = "TriggerFlag_BOMB"
        return f"0x{trigger:X}" if type(trigger) is int else trigger

    def read_word(self):
        return int.from_bytes(self.bytes.read(4), byteorder="big")

    def disassemble_command(self, opcode, argc, argv):
        if opcode == 0x01:
            self.write_line("SI_CMD(ScriptOpcode_END)")
            self.indent -= 1

            if self.indent_used:
                self.prefix_line("// *INDENT-OFF*")
                self.prefix_line(f"Script {self.script_name} = {{")
                self.write_line("};")
                self.write_line("// *INDENT-ON*")
            else:
                self.prefix_line(f"Script {self.script_name} = {{")
                self.write_line("};")

            self.done = True
        elif opcode == 0x02: self.write_line(f"SI_CMD(ScriptOpcode_RETURN),")
        elif opcode == 0x03: self.write_line(f"SI_CMD(ScriptOpcode_LABEL, {self.var(argv[0])}),")
        elif opcode == 0x04: self.write_line(f"SI_CMD(ScriptOpcode_GOTO, {self.var(argv[0])}),")
        elif opcode == 0x05:
            self.write_line(f"SI_CMD(ScriptOpcode_LOOP, {self.var(argv[0])}),")
            self.indent += 1
        elif opcode == 0x06:
            self.indent -= 1
            self.write_line("SI_CMD(ScriptOpcode_END_LOOP),")
        elif opcode == 0x07: self.write_line(f"SI_CMD(ScriptOpcode_BREAK_LOOP),")
        elif opcode == 0x08: self.write_line(f"SI_CMD(ScriptOpcode_SLEEP_FRAMES, {self.var(argv[0])}),")
        elif opcode == 0x09: self.write_line(f"SI_CMD(ScriptOpcode_SLEEP_SECS, {self.var(argv[0])}),")
        elif opcode == 0x0A:
            self.write_line(f"SI_CMD(ScriptOpcode_IF_EQ, {self.var(argv[0])}, {self.var(argv[1])}),")
            self.indent += 1
        elif opcode == 0x0B:
            self.write_line(f"SI_CMD(ScriptOpcode_IF_NE, {self.var(argv[0])}, {self.var(argv[1])}),")
            self.indent += 1
        elif opcode == 0x0C:
            self.write_line(f"SI_CMD(ScriptOpcode_IF_LT, {self.var(argv[0])}, {self.var(argv[1])}),")
            self.indent += 1
        elif opcode == 0x0D:
            self.write_line(f"SI_CMD(ScriptOpcode_IF_GT, {self.var(argv[0])}, {self.var(argv[1])}),")
            self.indent += 1
        elif opcode == 0x0E:
            self.write_line(f"SI_CMD(ScriptOpcode_IF_LE, {self.var(argv[0])}, {self.var(argv[1])}),")
            self.indent += 1
        elif opcode == 0x0F:
            self.write_line(f"SI_CMD(ScriptOpcode_IF_GE, {self.var(argv[0])}, {self.var(argv[1])}),")
            self.indent += 1
        elif opcode == 0x10:
            self.write_line(f"SI_CMD(ScriptOpcode_IF_FLAG, {self.var(argv[0])}, {self.var(argv[1])}),")
            self.indent += 1
        elif opcode == 0x11:
            self.write_line(f"SI_CMD(ScriptOpcode_IF_NOT_FLAG, ({self.var(argv[0])}, {self.var(argv[1])}),")
            self.indent += 1
        elif opcode == 0x12:
            self.indent -= 1
            self.write_line(f"SI_CMD(ScriptOpcode_ELSE),")
            self.indent += 1
        elif opcode == 0x13:
            self.indent -= 1
            self.write_line(f"SI_CMD(ScriptOpcode_END_IF),")
        elif opcode == 0x14:
            self.write_line(f"SI_CMD(ScriptOpcode_MATCH, {self.var(argv[0])}),")
            self.indent += 2
        elif opcode == 0x15:
            self.write_line(f"SI_CMD(ScriptOpcode_MATCH_CONST, 0x{argv[0]:X}),")
            self.indent += 2
        elif opcode == 0x16:
            self.indent -= 1
            self.write_line(f"SI_CMD(ScriptOpcode_CASE_EQ, {self.var(argv[0])}),")
            self.indent += 1
        elif opcode == 0x17:
            self.indent -= 1
            self.write_line(f"SI_CMD(ScriptOpcode_CASE_NE, {self.var(argv[0])}),")
            self.indent += 1
        elif opcode == 0x18:
            self.indent -= 1
            self.write_line(f"SI_CMD(ScriptOpcode_CASE_LT, {self.var(argv[0])}),")
            self.indent += 1
        elif opcode == 0x19:
            self.indent -= 1
            self.write_line(f"SI_CMD(ScriptOpcode_CASE_GT, {self.var(argv[0])}),")
            self.indent += 1
        elif opcode == 0x1A:
            self.indent -= 1
            self.write_line(f"SI_CMD(ScriptOpcode_CASE_LE, {self.var(argv[0])}),")
            self.indent += 1
        elif opcode == 0x1B:
            self.indent -= 1
            self.write_line(f"SI_CMD(ScriptOpcode_CASE_GE, {self.var(argv[0])}),")
            self.indent += 1
        elif opcode == 0x1C:
            self.indent -= 1
            self.write_line(f"SI_CMD(ScriptOpcode_CASE_ELSE),")
            self.indent += 1
        elif opcode == 0x1D:
            self.indent -= 1
            self.write_line(f"SI_CMD(ScriptOpcode_CASE_MULTI_OR_EQ, {self.var(argv[0])}),")
            self.indent += 1
        elif opcode == 0x1E:
            self.indent -= 1
            self.write_line(f"SI_CMD(ScriptOpcode_CASE_MULTI_AND_EQ, {self.var(argv[0])}),")
            self.indent += 1
        elif opcode == 0x1F:
            self.indent -= 1
            self.write_line(f"SI_CMD(ScriptOpcode_CASE_FLAG, {self.var(argv[0])}),")
            self.indent += 1
        elif opcode == 0x20:
            self.indent -= 1
            self.write_line(f"SI_CMD(ScriptOpcode_END_CASE_MULTI),")
            self.indent += 1
        elif opcode == 0x21:
            self.indent -= 1
            self.write_line(f"SI_CMD(ScriptOpcode_CASE_RANGE, {self.var(argv[0])}, {self.var(argv[1])}),")
            self.indent += 1
        elif opcode == 0x22: self.write_line(f"SI_CMD(ScriptOpcode_BREAK_CASE),")
        elif opcode == 0x23:
            self.indent -= 2
            self.write_line(f"SI_CMD(ScriptOpcode_END_MATCH),")
        elif opcode == 0x24: self.write_line(f"SI_CMD(ScriptOpcode_SET, {self.var(argv[0])}, {self.var(argv[1])}),")
        elif opcode == 0x25: self.write_line(f"SI_CMD(ScriptOpcode_SET_CONST, {self.var(argv[0])}, 0x{argv[1]:X}),")
        elif opcode == 0x26: self.write_line(f"SI_CMD(ScriptOpcode_SET_F, {self.var(argv[0])}, {self.var(argv[1])}),")
        elif opcode == 0x27: self.write_line(f"SI_CMD(ScriptOpcode_ADD, {self.var(argv[0])}, {self.var(argv[1])}),")
        elif opcode == 0x28: self.write_line(f"SI_CMD(ScriptOpcode_SUB, {self.var(argv[0])}, {self.var(argv[1])}),")
        elif opcode == 0x29: self.write_line(f"SI_CMD(ScriptOpcode_MUL, {self.var(argv[0])}, {self.var(argv[1])}),")
        elif opcode == 0x2A: self.write_line(f"SI_CMD(ScriptOpcode_DIV, {self.var(argv[0])}, {self.var(argv[1])}),")
        elif opcode == 0x2B: self.write_line(f"SI_CMD(ScriptOpcode_MOD, {self.var(argv[0])}, {self.var(argv[1])}),")
        elif opcode == 0x2C: self.write_line(f"SI_CMD(ScriptOpcode_ADD_F, {self.var(argv[0])}, {self.var(argv[1])}),")
        elif opcode == 0x2D: self.write_line(f"SI_CMD(ScriptOpcode_SUB_F, {self.var(argv[0])}, {self.var(argv[1])}),")
        elif opcode == 0x2E: self.write_line(f"SI_CMD(ScriptOpcode_MUL_F, {self.var(argv[0])}, {self.var(argv[1])}),")
        elif opcode == 0x2F: self.write_line(f"SI_CMD(ScriptOpcode_DIV_F, {self.var(argv[0])}, {self.var(argv[1])}),")
        elif opcode == 0x30: self.write_line(f"SI_CMD(ScriptOpcode_USE_BUFFER, {self.var(argv[0])}),")
        elif opcode == 0x31:
            args = ["ScriptOpcode_BUFFER_READ_1",*map(self.var, argv)]
            self.write_line(f"SI_CMD({', '.join(args)}),")
        elif opcode == 0x32:
            args = ["ScriptOpcode_BUFFER_READ_2",*map(self.var, argv)]
            self.write_line(f"SI_CMD({', '.join(args)}),")
        elif opcode == 0x33:
            args = ["ScriptOpcode_BUFFER_READ_3",*map(self.var, argv)]
            self.write_line(f"SI_CMD({', '.join(args)}),")
        elif opcode == 0x34:
            args = ["ScriptOpcode_BUFFER_READ_4",*map(self.var, argv)]
            self.write_line(f"SI_CMD({', '.join(args)}),")
        elif opcode == 0x35:
            args = ["ScriptOpcode_BUFFER_PEEK",*map(self.var, argv)]
            self.write_line(f"SI_CMD({', '.join(args)}),")
        elif opcode == 0x36: self.write_line(f"SI_CMD(ScriptOpcode_USE_BUFFER_f, {self.var(argv[0])}),")
        elif opcode == 0x37:
            args = ["ScriptOpcode_BUFFER_READ_1_F",*map(self.var, argv)]
            self.write_line(f"SI_CMD({', '.join(args)}),")
        elif opcode == 0x38:
            args = ["ScriptOpcode_BUFFER_READ_2_F",*map(self.var, argv)]
            self.write_line(f"SI_CMD({', '.join(args)}),")
        elif opcode == 0x39:
            args = ["ScriptOpcode_BUFFER_READ_3_F",*map(self.var, argv)]
            self.write_line(f"SI_CMD({', '.join(args)}),")
        elif opcode == 0x3A:
            args = ["ScriptOpcode_BUFFER_READ_4_F",*map(self.var, argv)]
            self.write_line(f"SI_CMD({', '.join(args)}),")
        elif opcode == 0x3B:
            args = ["ScriptOpcode_BUFFER_PEEK_F",*map(self.var, argv)]
            self.write_line(f"SI_CMD({', '.join(args)}),")
        elif opcode == 0x3C: self.write_line(f"SI_CMD(ScriptOpcode_USE_ARRAY, {self.var(argv[0])}),")
        elif opcode == 0x3D: self.write_line(f"SI_CMD(ScriptOpcode_NEW_ARRAY, {self.var(argv[0])}, {self.var(argv[1])}),")
        elif opcode == 0x3E: self.write_line(f"SI_CMD(ScriptOpcode_USE_FLAGS, {self.var(argv[0])}),")
        elif opcode == 0x3F: self.write_line(f"SI_CMD(ScriptOpcode_AND, {self.var(argv[0])}, {self.var(argv[1])}),")
        elif opcode == 0x40: self.write_line(f"SI_CMD(ScriptOpcode_OR, {self.var(argv[0])}, {self.var(argv[1])}),")
        elif opcode == 0x41: self.write_line(f"SI_CMD(ScriptOpcode_AND_CONST, {self.var(argv[0])}, 0x{argv[1]:X})")
        elif opcode == 0x42: self.write_line(f"SI_CMD(ScriptOpcode_OR_CONST, {self.var(argv[0])}, 0x{argv[1]:X})")
        elif opcode == 0x43:
            args = ["ScriptOpcode_CALL", self.addr_ref(argv[0]), *map(self.var, argv[1:])]
            self.write_line(f"SI_CMD({', '.join(args)}),")
        elif opcode == 0x44: self.write_line(f"SI_CMD(ScriptOpcode_SPAWN, {self.addr_ref(argv[0])}),")
        elif opcode == 0x45: self.write_line(f"SI_CMD(ScriptOpcode_SPAWN_GET_ID, {self.addr_ref(argv[0])}, {self.var(argv[1])}),")
        elif opcode == 0x46: self.write_line(f"SI_CMD(ScriptOpcode_AWAIT_SCRIPT, {self.addr_ref(argv[0])}),")
        elif opcode == 0x47:
            args = ["ScriptOpcode_BIND_TRIGGER", self.addr_ref(argv[0]), self.trigger(argv[1]), *map(self.var, argv[2:])]
            self.write_line(f"SI_CMD({', '.join(args)}),")
        elif opcode == 0x48: self.write_line(f"SI_CMD(ScriptOpcode_UNBIND),")
        elif opcode == 0x49: self.write_line(f"SI_CMD(ScriptOpcode_KILL_SCRIPT, {self.var(argv[0])}),")
        elif opcode == 0x4A: self.write_line(f"SI_CMD(ScriptOpcode_JUMP, {self.var(argv[0])}),")
        elif opcode == 0x4B: self.write_line(f"SI_CMD(ScriptOpcode_SET_PRIORITY, {self.var(argv[0])}),")
        elif opcode == 0x4C: self.write_line(f"SI_CMD(ScriptOpcode_SET_TIMESCALE, {self.var(argv[0])}),")
        elif opcode == 0x4D: self.write_line(f"SI_CMD(ScriptOpcode_SET_GROUP, {self.var(argv[0])}),")
        elif opcode == 0x4E:
            args = ["ScriptOpcode_BIND_TRIGGER", self.addr_ref(argv[0]), self.trigger(argv[1]), *map(self.var, argv[2:])]
            self.write_line(f"SI_CMD({', '.join(args)}),")
        elif opcode == 0x4F: self.write_line(f"SI_CMD(ScriptOpcode_SUSPEND_GROUP, {self.var(argv[0])}),")
        elif opcode == 0x50: self.write_line(f"SI_CMD(ScriptOpcode_RESUME_GROUP, {self.var(argv[0])}),")
        elif opcode == 0x51: self.write_line(f"SI_CMD(ScriptOpcode_SUSPEND_OTHERS, {self.var(argv[0])}),")
        elif opcode == 0x52: self.write_line(f"SI_CMD(ScriptOpcode_RESUME_OTHERS, {self.var(argv[0])}),")
        elif opcode == 0x53: self.write_line(f"SI_CMD(ScriptOpcode_SUSPEND_SCRIPT, {self.var(argv[0])}),")
        elif opcode == 0x54: self.write_line(f"SI_CMD(ScriptOpcode_RESUME_SCRIPT, {self.var(argv[0])}),")
        elif opcode == 0x55: self.write_line(f"SI_CMD(ScriptOpcode_SCRIPT_EXISTS, {self.var(argv[0])}, {self.var(argv[1])}),")
        elif opcode == 0x56:
            self.write_line("SI_CMD(ScriptOpcode_SPAWN_THREAD),")
            self.indent += 1
        elif opcode == 0x57:
            self.indent -= 1
            self.write_line("SI_CMD(ScriptOpcode_END_SPAWN_THREAD),")
        elif opcode == 0x58:
            self.write_line("SI_CMD(ScriptOpcode_PARALLEL_THREAD),")
            self.indent += 1
        elif opcode == 0x59:
            self.indent -= 1
            self.write_line("SI_CMD(ScriptOpcode_END_PARALLEL_THREAD),")
        else:
            # unknown opcode
            argv_str = ""
            for arg in argv:
                argv_str += ", "
                argv_str += f"0x{arg:X}"
            self.write_line(f"SI_CMD(0x{opcode:02X}{argv_str}),")

class UnsupportedScript(Exception):
    pass

class ScriptDSLDisassembler(ScriptDisassembler):
    def __init__(self, *args, **kwargs):
        super().__init__(*args, **kwargs)

        # True: case block
        # CASE: single condition
        # MULTI: multi-condition(s)
        # MATCH: match block
        self.case_stack = []

        self.was_multi_case = False

    @property
    def in_case(self):
        return self.case_stack[-1] if self.case_stack else False

    def var(self, arg):
        if arg in self.symbol_map:
            return self.symbol_map[arg]

        v = arg - 2**32 # convert to s32
        if v > -250000000:
            if v <= -220000000: return str((v + 230000000) / 1024)
            elif v <= -200000000: return f"SI_ARRAY_FLAG({v + 210000000})"
            elif v <= -180000000: return f"SI_ARRAY({v + 190000000})"
            elif v <= -160000000: return f"SI_SAVE_VAR({v + 170000000})"
            elif v <= -140000000: return f"SI_AREA_VAR({v + 150000000})"
            elif v <= -120000000: return f"SI_SAVE_FLAG({v + 130000000})"
            elif v <= -100000000: return f"SI_AREA_FLAG({v + 110000000})"
            elif v <= -80000000: return f"SI_MAP_FLAG({v + 90000000})"
            elif v <= -60000000: return f"SI_FLAG({v + 70000000})"
            elif v <= -40000000: return f"SI_MAP_VAR({v + 50000000})"
            elif v <= -20000000: return f"SI_VAR({v + 30000000})"

        if arg == 0xFFFFFFFF:
            return "-1"
        elif ((arg & 0xFF000000) == 0x80000000) or arg > 10000:
            return f"0x{arg:X}"
        else:
            return f"{arg}"

    def is_float(self, var):
        try:
            float(var)
            return True
        except Exception:
            return False

    def disassemble_command(self, opcode, argc, argv):
        # write case block braces
        if self.in_case == "CASE" or self.in_case == "MULTI":
            if opcode == 0x1D: # multi case
                pass
            elif 0x16 <= opcode <= 0x21: # standard case conditions
                # open and close empty case
                self.out += " {}\n"

                self.case_stack.pop()
                assert self.in_case == "MATCH"

                self.was_multi_case = False
            else:
                # open case
                self.out += " {\n"

                self.case_stack.append(True)

                self.indent += 1
        elif self.in_case != "MATCH" and 0x16 <= opcode <= 0x21: # new case, not including the first
            assert self.case_stack.pop() == True
            self.was_multi_case = self.case_stack.pop() == "MULTI"
            assert self.in_case == "MATCH"

            self.indent -= 1
            self.write_line("}")

        if opcode == 0x01:
            if self.out.endswith("return\n"):
                # implicit return; break
                self.out = self.out[:-7].rstrip() + "\n"
            else:
                self.write_line("break")

            self.indent -= 1

            self.prefix_line(f"Script {self.script_name} = SCRIPT({{")
            self.write_line("});")

            self.done = True
        elif opcode == 0x02: self.write_line(f"return")
        elif opcode == 0x03: self.write_line(f"{self.var(argv[0])}:")
        elif opcode == 0x04: self.write_line(f"goto {self.var(argv[0])}")
        elif opcode == 0x05:
            if argv[0] == 0:
                self.write_line("loop {")
            else:
                self.write_line(f"loop {self.var(argv[0])} {{")
            self.indent += 1
        elif opcode == 0x06:
            self.indent -= 1
            self.write_line("}")
        elif opcode == 0x07: self.write_line(f"break")
        elif opcode == 0x08: self.write_line(f"sleep {self.var(argv[0])}")
        elif opcode == 0x09: self.write_line(f"sleep {self.var(argv[0])} secs")
        elif opcode == 0x0A:
            self.write_line(f"if {self.var(argv[0])} == {self.var(argv[1])} {{")
            self.indent += 1
        elif opcode == 0x0B:
            self.write_line(f"if {self.var(argv[0])} != {self.var(argv[1])} {{")
            self.indent += 1
        elif opcode == 0x0C:
            self.write_line(f"if {self.var(argv[0])} < {self.var(argv[1])} {{")
            self.indent += 1
        elif opcode == 0x0D:
            self.write_line(f"if {self.var(argv[0])} > {self.var(argv[1])} {{")
            self.indent += 1
        elif opcode == 0x0E:
            self.write_line(f"if {self.var(argv[0])} <= {self.var(argv[1])} {{")
            self.indent += 1
        elif opcode == 0x0F:
            self.write_line(f"if {self.var(argv[0])} >= {self.var(argv[1])} {{")
            self.indent += 1
        elif opcode == 0x10:
            self.write_line(f"if {self.var(argv[0])} ? {self.var(argv[1])} {{")
            self.indent += 1
        elif opcode == 0x12:
            self.indent -= 1
            self.write_line("} else {")
            self.indent += 1
        elif opcode == 0x13:
            self.indent -= 1
            self.write_line("}")
        elif opcode == 0x14:
            self.write_line(f"match {self.var(argv[0])} {{")
            self.indent += 1
            self.case_stack.append("MATCH")
        elif opcode == 0x15:
            self.write_line(f"matchc {self.var(argv[0])} {{")
            self.indent += 1
            self.case_stack.append("MATCH")
        elif opcode == 0x16:
            self.case_stack.append("CASE")
            self.write(f"== {self.var(argv[0])}")
        elif opcode == 0x17:
            self.case_stack.append("CASE")
            self.write(f"!= {self.var(argv[0])}")
        elif opcode == 0x18:
            self.case_stack.append("CASE")
            self.write(f"< {self.var(argv[0])}")
        elif opcode == 0x19:
            self.case_stack.append("CASE")
            self.write(f"> {self.var(argv[0])}")
        elif opcode == 0x1A:
            self.case_stack.append("CASE")
            self.write(f"<= {self.var(argv[0])}")
        elif opcode == 0x1B:
            self.case_stack.append("CASE")
            self.write(f">= {self.var(argv[0])}")
        elif opcode == 0x1C:
            self.case_stack.append("CASE")
            self.write(f"else")
        elif opcode == 0x1D:
            if self.in_case == "CASE" or self.in_case == "MULTI":
                self.out += f", {self.var(argv[0])}"

                # replace(!) CASE with MULTI
                self.case_stack.pop()
                self.case_stack.append("MULTI")
            else:
                self.write(f"{self.var(argv[0])}")
                self.case_stack.append("MULTI")
        # opcode 0x1E?
        elif opcode == 0x1F:
            self.case_stack.append("CASE")
            self.write_line(f"? {self.var(argv[0])}")
        elif opcode == 0x20:
            if not self.was_multi_case:
                raise UnsupportedScript("unexpected SI_END_MULTI_CASE")
        elif opcode == 0x21:
            self.indent -= 1
            self.write_line(f"{self.var(argv[0])}..{self.var(argv[1])}")
            self.indent += 1
        elif opcode == 0x22: self.write_line("break")
        elif opcode == 0x23:
            # close open case if needed
            if self.in_case != "MATCH":
                self.case_stack.pop() == True
                self.case_stack.pop() in ["MULTI", "CASE"]

                self.indent -= 1
                self.write_line("}")

            assert self.case_stack.pop() == "MATCH"

            self.indent -= 1
            self.write_line("}")
        elif opcode == 0x24: self.write_line(f"{self.var(argv[0])} = {self.var(argv[1])}")
        elif opcode == 0x25: self.write_line(f"{self.var(argv[0])} =c 0x{argv[1]:X}")
        elif opcode == 0x26:
            lhs = self.var(argv[1])
            if self.is_float(lhs):
                self.write_line(f"{self.var(argv[0])} = {lhs}")
            else:
                self.write_line(f"{self.var(argv[0])} =f {lhs}")
        elif opcode == 0x27: self.write_line(f"{self.var(argv[0])} += {self.var(argv[1])}")
        elif opcode == 0x28: self.write_line(f"{self.var(argv[0])} -= {self.var(argv[1])}")
        elif opcode == 0x29: self.write_line(f"{self.var(argv[0])} *= {self.var(argv[1])}")
        elif opcode == 0x2A: self.write_line(f"{self.var(argv[0])} /= {self.var(argv[1])}")
        elif opcode == 0x2B: self.write_line(f"{self.var(argv[0])} %= {self.var(argv[1])}")
        elif opcode == 0x2C:
            lhs = self.var(argv[1])
            if self.is_float(lhs):
                self.write_line(f"{self.var(argv[0])} += {lhs}")
            else:
                self.write_line(f"{self.var(argv[0])} +=f {lhs}")
        elif opcode == 0x2D:
            lhs = self.var(argv[1])
            if self.is_float(lhs):
                self.write_line(f"{self.var(argv[0])} -= {lhs}")
            else:
                self.write_line(f"{self.var(argv[0])} -=f {lhs}")
        elif opcode == 0x2E:
            lhs = self.var(argv[1])
            if self.is_float(lhs):
                self.write_line(f"{self.var(argv[0])} *= {lhs}")
            else:
                self.write_line(f"{self.var(argv[0])} *=f {lhs}")
        elif opcode == 0x2F:
            lhs = self.var(argv[1])
            if self.is_float(lhs):
                self.write_line(f"{self.var(argv[0])} /= {lhs}")
            else:
                self.write_line(f"{self.var(argv[0])} /=f {lhs}")
        elif opcode == 0x3F: self.write_line(f"{self.var(argv[0])} &= {self.var(argv[1])}")
        elif opcode == 0x40: self.write_line(f"{self.var(argv[0])} |= {self.var(argv[1])}")
        elif opcode == 0x41: self.write_line(f"{self.var(argv[0])} &=c {argv[1]:X}")
        elif opcode == 0x42: self.write_line(f"{self.var(argv[0])} |=c {argv[1]:X}")
        elif opcode == 0x43:
            argv_str = ", ".join(self.var(arg) for arg in argv[1:])
            self.write_line(f"{self.addr_ref(argv[0])}({argv_str})")
        elif opcode == 0x44: self.write_line(f"spawn {self.addr_ref(argv[0])}")
        elif opcode == 0x45: self.write_line(f"{self.var(argv[1])} = spawn ({self.addr_ref(argv[0])}")
        elif opcode == 0x46: self.write_line(f"await {self.addr_ref(argv[0])}")
        elif opcode == 0x47:
            assert argv[3] == 1
            if argv[4] != 0:
                self.write_line(f"{self.var(argv[4])} = bind {self.addr_ref(argv[0])} to {self.trigger(argv[1])} {self.var(argv[2])}")
            else:
                self.write_line(f"bind {self.addr_ref(argv[0])} to {self.trigger(argv[1])} {self.var(argv[2])}")
        elif opcode == 0x48: self.write_line(f"unbind")
        elif opcode == 0x49: self.write_line(f"kill {self.var(argv[0])}")
        elif opcode == 0x4D: self.write_line(f"group {self.var(argv[0])}")
        elif opcode == 0x4F: self.write_line(f"suspend group {self.var(argv[0])}")
        elif opcode == 0x50: self.write_line(f"resume group {self.var(argv[0])}")
        elif opcode == 0x51: self.write_line(f"suspend others {self.var(argv[0])}")
        elif opcode == 0x52: self.write_line(f"resume others {self.var(argv[0])}")
        elif opcode == 0x53: self.write_line(f"suspend {self.var(argv[0])}")
        elif opcode == 0x54: self.write_line(f"resume {self.var(argv[0])}")
        elif opcode == 0x56:
            self.write_line("spawn {")
            self.indent += 1
        elif opcode == 0x57:
            self.indent -= 1
            self.write_line("}")
        elif opcode == 0x58:
            self.write_line("parallel {")
            self.indent += 1
        elif opcode == 0x59:
            self.indent -= 1
            self.write_line("}")
        else:
            raise UnsupportedScript(f"DSL does not support script opcode 0x{opcode:X}")

if __name__ == "__main__":
    if len(sys.argv) <= 1:
        print("usage: ./disasm_script.py <file> [offset]")
        exit()

    file = sys.argv[1]
    offset = eval(sys.argv[2]) if len(sys.argv) >= 3 else 0

    with open(file, "rb") as f:
        f.seek(offset)

        try:
            print(ScriptDSLDisassembler(f).disassemble(), end="")
        except UnsupportedScript:
            print(ScriptDisassembler(f).disassemble(), end="")<|MERGE_RESOLUTION|>--- conflicted
+++ resolved
@@ -38,19 +38,12 @@
         # symbol_addrs.txt
         with open(Path(path.dirname(__file__), "symbol_addrs.txt"), "r") as file:
             for line in file.readlines():
-<<<<<<< HEAD
-                s = line.split("=")
-                name = s[0].strip()
-                addr = int(s[1].strip()[0:10], 0)
-                _script_lib[addr] = name
-=======
                 line = line.split(";")[0]
 
                 s = [s.strip() for s in line.split("=", 1)]
                 name = s[0]
                 addr = s[1]
                 _script_lib[int(addr, 16)] = name
->>>>>>> 369d7cb7
 
     return _script_lib
 
