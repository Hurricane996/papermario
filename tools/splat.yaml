name: Paper Mario (North America)
basename: papermario
options:
  find_file_boundaries: True
  compiler: GCC
  mnemonic_ljust: 10
  ld_o_replace_extension: False
  ld_addrs_header: include/ld_addrs.h
  extensions: splat_ext
  symbol_addrs: tools/symbol_addrs.txt
segments:
  - name: header
    type: header
    start: 0x00
    vram: 0
    files:
    - [0x0000, header, header]
  - name: boot
    type: code
    start: 0x0040
    vram: 0xA4000040
    files:
    - [0x0040, asm, boot]
    - [0x0B70, bin, bootcode_font]
  - type: code
    start: 0x1000
    vram: 0x80025C00
    subalign: 8
    files:
    - [0x1000, c, code_1000_len_60]
    - [0x1060, c, code_1060_len_310]
    - [0x1370, c, code_1370_len_7d0]
    - [0x1b40, c, code_1b40_len_20b0]
    - [0x3bf0, c, code_3bf0_len_6f0]
    - [0x42e0, c, code_42e0_len_1f60]
    - [0x6000, c, code_6000]
    - [0x6240, c, code_6240_len_c00]
    - [0x6e40, c, code_6e40_len_500]
    - [0x7340, c, code_7340_len_b00]
    - [0x7e40, c, os/code_7e40_len_3f0]
    - [0x8230, c, os/nusys/nuSiMgr]
    - [0x8560, c]
    - [0x9d10, c, code_9d10_len_1080]
    - [0xad90, c, code_ad90_len_2880]
    - [0xd610, c, code_d610_len_1330]
    - [0xe940, c, code_e940_len_290]
    - [0xebd0, c, code_ebd0_len_6a0]
    - [0xf270, c, code_f270_len_1190]
    - [0x10400, c, code_10400_len_d30]
    - [0x11130, c, code_11130_len_c0]
    - [0x111f0, c, code_111f0_len_860]
    - [0x11a50, c, code_11a50_len_7a0]
    - [0x121f0, c, code_121f0_len_1290]
    - [0x13480, c, code_13480_len_3f0]
    - [0x13870, c, code_13870_len_6980]
    - [0x1a1f0, c, code_1a1f0_len_5390]
    - [0x1f580, c, code_1f580_len_1940]
    - [0x20ec0, c, code_20ec0_len_5040]
    - [0x25f00, c, code_25f00_len_940]
    - [0x26840, c, code_26840_len_20d0]
    - [0x28910, c, code_28910_len_5090]
    - [0x2d9a0, c, code_2d9a0_len_890]
    - [0x2e230, c, code_2e230_len_2190]
    - [0x303c0, c, code_303c0_len_3e10]
    - [0x31650, c, code_31650]
    - [0x341d0, c, code_341d0]
    - [0x35ac0, c, world/world]
    - [0x362a0, c, code_362a0_len_2f70]
    - [0x39210, c, code_39210_len_aa0]
    - [0x39cb0, c, os/code_39cb0_len_100]
    - [0x39db0, c, os/nusys/nuSched]
    - [0x3a650, c, os/nusys/nuGfxFuncSet]
    - [0x3a690, c, os/nusys/nuGfxPreNMIFuncSet]
    - [0x3a6d0, c, os/nusys/nuGfxTaskAllEndWait]
    - [0x3a6f0, c, os/nusys/nuGfxSetCfb]
    - [0x3a800, c, os/nusys/nuGfxDisplayOff]
    - [0x3a830, c, os/nusys/nuGfxDisplayOn]
    - [0x3a850, c, os/nusys/nuPiInit]
    - [0x3a890, c, os/nusys/nuPiReadRom]
    - [0x3a960, c, os/nusys/nuGfxInit]
    - [0x3aa10, c, os/nusys/nuContInit]
    - [0x3aa50, c, os/nusys/nuContDataGet]
    - [0x3aab0, c, os/nusys/nuContPakMgr]
    - [0x3af10, c, os/nusys/nuContRmbMgr]
    - [0x3b290, c, os/nusys/nuContRmbStart]
    - [0x3b2f0, c, os/nusys/nuContRmbCheck]
    - [0x3b390, c, os/code_3b390_len_110]
    - [0x3b4a0, c, os/code_3b4a0_len_270]
    - [0x3b710, c, os/code_3b710_len_40]
    - [0x3b750, c, code_3b750_len_20]
    - [0x3b770, c, os/code_3b770_len_80]
    - [0x3b7f0, c, os/code_3b7f0_len_120]
    - [0x3b910, c, os/code_3b910_len_410]
    - [0x3bd20, c, os/code_3bd20_len_c0]
    - [0x3BD40, hasm, os/osSetIntMask]
    - [0x3bde0, c, os/code_3bde0_len_3e0]
    - [0x3C160, c, os/osEPiWriteIo]
    - [0x3c1c0, c, os/osEPiReadIo]
    - [0x3c220, c, os/code_3c220_len_a0]
    - [0x3c2c0, c, os/code_3c2c0_len_50]
    - [0x3c310, c, os/code_3c310_len_180]
    - [0x3c490, c, os/code_3c490_len_3c0]
    - [0x3c850, c, os/code_3c850_len_f0]
    - [0x3c940, c, os/code_3c940_len_140]
    - [0x3ca80, c, os/code_3ca80_len_a0]
    - [0x3cb20, c, os/code_3cb20_len_130]
    - [0x3cc50, c, os/code_3cc50_len_80]
    - [0x3ccd0, c, os/code_3ccd0_len_30]
    - [0x3cd00, c, os/code_3cd00_len_5f0]
    - [0x3d2f0, c, os/code_3d2f0_len_10]
    - [0x3d300, c, os/code_3d300_len_30]
    - [0x3d330, c, os/code_3d330_len_990]
    - [0x3dcc0, c, os/code_3dcc0_len_a60]
    - [0x3e720, c, os/code_3e720_len_5f0]
    - [0x3ed10, c, guOrtho]
    - [0x3ef90, c, os/code_3ef90_len_600]
    - [0x3f310, c, os/code_3f310_len_3c0]
    - [0x3f6d0, c, os/code_3f6d0_len_320]
    - [0x3f9f0, c, os/code_3f9f0_len_60]
    - [0x3fa50, c, os/code_3fa50_len_f60]
    - [0x409b0, c, os/code_409b0_len_140]
    - [0x40af0, c, os/code_40af0_len_130]
    - [0x40c20, c, os/code_40c20_len_1f0]
    - [0x40e10, c, os/code_40e10_len_240]
    - [0x41050, c, os/code_41050_len_120]
    - [0x41170, c, os/code_41170_len_f0]
    - [0x41260, c, os/osCreateThread]
    - [0x41330, c, os/osGetThreadPri]
    - [0x41350, c, os/code_41350_len_d0]
    - [0x41420, c, os/code_41420_len_120]
    - [0x41540, c, os/code_41540_len_c0]
    - [0x41600, c, os/code_41600_len_40]
    - [0x41640, c, os/code_41640_len_50]
    - [0x41690, c, os/code_41690_len_10]
    - [0x416a0, c, os/code_416a0_len_90]
    - [0x41730, c, os/code_41730_len_20]
    - [0x41750, c, os/code_41750_len_450]
    - [0x41ba0, c, os/code_41ba0_len_c0]
    - [0x41c60, c, os/code_41c60_len_c0]
    - [0x41d20, c, os/code_41d20_len_40]
    - [0x41d60, c, os/code_41d60_len_50]
    - [0x41db0, c, os/code_41db0_len_40]
    - [0x41df0, c, os/code_41df0_len_40]
    - [0x41e30, c, os/code_41e30_len_40]
    - [0x41e70, c, os/code_41e70_len_340]
    - [0x421b0, c, os/code_421b0_len_60]
    - [0x42210, c, os/code_42210_len_50]
    - [0x42260, c, os/code_42260_len_170]
    - [0x423d0, c, os/code_423d0_len_50]
    - [0x42420, c, os/code_42420_len_50]
    - [0x42470, c, os/code_42470_len_310]
    - [0x42780, c, os/code_42780_len_120]
    - [0x428a0, c, os/guMtxIdentF]
    - [0x42900, c, os/code_42900_len_80]
    - [0x42980, c, os/code_42980_len_80]
    - [0x42a00, c, os/code_42a00_len_100]
    - [0x42b00, c, os/code_42b00_len_c0]
    - [0x42bc0, c, os/code_42bc0_len_60]
    - [0x42c20, c, os/code_42c20_len_e0]
    - [0x42d00, c, os/code_42d00_len_60]
    - [0x42d60, c, os/code_42d60_len_80]
    - [0x42de0, c, os/code_42de0_len_90]
    - [0x42e70, c, os/code_42e70_len_390]
    - [0x43200, c, os/code_43200_len_7c0]
    - [0x439c0, c, os/code_439c0_len_220]
    - [0x43be0, c, os/code_43be0_len_5e0]
    - [0x441c0, c, os/code_441c0_len_1c0]
    - [0x44380, c, os/code_44380_len_4e0]
    - [0x44860, c, os/code_44860_len_60]
    - [0x448c0, c, os/code_448c0_len_210]
    - [0x44ad0, c, os/code_44ad0_len_70]
    - [0x44b40, c, os/code_44b40_len_a90]
    - [0x455d0, c, os/code_455d0_len_1f0]
    - [0x457c0, c, os/code_457c0_len_270]
    - [0x45a30, c, os/code_45a30_len_20]
    - [0x45a50, c, os/code_45a50_len_3a0]
    - [0x45df0, hasm, os/code_45df0_len_970]
    - [0x46760, hasm, os/__osDisableInt]
    - [0x467D0, hasm, os/__osRestoreInt]
    - [0x467f0, c, os/code_467f0_len_90]
    - [0x46880, c, os/code_46880_len_260]
    - [0x46ae0, c, os/code_46ae0_len_170]
    - [0x46c50, c, os/code_46c50_len_20]
    - [0x46c70, c, os/code_46c70_len_e00]
    - [0x47a70, c, os/code_47a70_len_10]
    - [0x47a80, c, os/code_47a80_len_10]
    - [0x47a90, c, os/code_47a90_len_50]
    - [0x47ae0, c, os/code_47ae0_len_e0]
    - [0x47bc0, c, os/code_47bc0_len_50]
    - [0x47c10, c, os/code_47c10_len_50]
    - [0x47c60, c, os/code_47c60_len_f0]
    - [0x47d50, c, os/code_47d50_len_e0]
    - [0x47e30, c, os/code_47e30_len_60]
    - [0x47e90, c, os/code_47e90_len_110]
    - [0x47fa0, c, os/code_47fa0_len_20]
    - [0x47fc0, c, os/code_47fc0_len_60]
    - [0x48020, c, os/code_48020_len_a00]
    - [0x48a20, c, os/ldiv]
    - [0x48be0, c, os/osSiDeviceBusy]
    - [0x48c00, c, os/code_48c00_len_5c0]
    - [0x491c0, c, os/code_491c0_len_f80]
    - [0x49C70, c, os/code_49C70]
    - [0x4a140, c, os/code_4a140_len_70]
    - [0x4a1b0, c, os/code_4a1b0_len_40]
    - [0x4a1f0, c, os/code_4a1f0_len_170]
    - [0x4a360, c, os/code_4a360_len_930]
    - [0x4ac90, c, os/code_4ac90_len_3910]
    - [0x4E5A0, data, code_1000_len_60]
    - [0x53570, .data, code_25f00_len_940]
    - [0x53590, data, code_26840_len_20d0]
    - [0x541B0, .data, code_303c0_len_3e10]
    - [0x54250, .data, code_31650]
    - [0x542E0, data, code_31650]
    - [0x6B450, .data, world/world]
    - [0x6EAC0, data] # has scripts
    - [0x70E30, .data, battle/battle]
    - [0x71430, data]
    - [0x73130, rodata]
    - [0x73DA0, .rodata, world/world]
    - [0x74EA0, rodata]
    - [0x75240, .rodata, battle/battle] # ram 80099E40
  - type: code
    start: 0x759B0
    vram: 0x800DC500
    files:
    - [0x759b0, c, code_759b0_len_61b0]
    - [0x77480, c]
    - [0x7B440, c]
    - [0x7bb60, c, code_7bb60_len_41b0]
    - [0x7fd10, c, code_7fd10_len_b40]
    - [0x80850, c, code_80850_len_3060]
    - [0x838b0, c, code_838b0_len_5900]
    - [0x891b0, c, code_891b0_len_fb0]
    - [0x8a160, c, code_8a160_len_700]
    - [0x8a860, c, code_8a860_len_3f30]
    - [0x8e790, c, code_8e790_len_2850]
    - [0x90fe0, data]
  - type: code
    start: 0x91520 # section may start earlier
    vram: 0 # TODO
    files:
    - [0x91520, .data, world/partners]
  - [0x917EC, bin]
  - [0x93CD0, ci4,     ui/hammer, 32, 32]
  - [0x93ED0, palette, ui/hammer]
  - [0x93EF0, palette, ui/hammer.disabled]
  - [0x93FF0, bin]
  - [0x9D658, rgba32,  ui/stat_heart, 16, 16]
  - [0x9DA58, bin]
  - [0x9DA60, rgba32,  ui/stat_flower, 16, 16]
  - [0x9DE60, bin]
  - type: code
    start: 0xA5DD0
    vram: 0x8010F6D0
    files:
    - [0xa5dd0, c, code_a5dd0_len_114e0]
    - [0xB4580, c]
    - [0xb72b0, c, code_b72b0_len_15ed0]
    - [0xB9D60, c, code_B9D60]
    - [0xC50A0, c]
    - [0xcd180, c, code_cd180_len_38f0]
    - [0xCEE40, c]
    - [0xd0a70, c, code_d0a70_len_4fe0]
    - [0xd5a50, c, code_d5a50_len_5fd0]
    - [0xdba20, c, code_dba20_len_350]
    - [0xdbd70, c, code_dbd70_len_700]
    - [0xdc470, c, code_dc470_len_14c0]
    - [0xdd930, c, code_dd930_len_1c0]
    - [0xddaf0, c, code_ddaf0_len_c50]
    - [0xde740, c, code_de740_len_23f0]
    - [0xDF950, c]
    - [0xe0b30, c, code_e0b30_len_b80]
    - [0xE16B0, data, code_a5dd0_len_114e0]
    - [0xE5510, .data, code_d0a70_len_4fe0]
    - [0xE56C0, .data, code_d5a50_len_5fd0]
    - [0xE5820, .data, code_dc470_len_14c0]
    - [0xE5830, data]
    - [0xE5E40, rodata]
  - type: code
    start: 0xE79B0
    vram: 0x802C3000
    files:
    - [0xe79b0, c, code_e79b0_len_1920]
    - [0xe92d0, c, si]
    - [0xED510, c, code_ED510]
    - [0xef070, c, code_ef070_len_3400]
    - [0xf2470, c, code_f2470_len_27f0]
    - [0xf4c60, c, code_f4c60_len_4300]
    - [0xf5750, c, code_F5750]
    - [0xf8f60, c, code_f8f60_len_1560]
    - [0xfa4c0, c, code_fa4c0_len_3bf0]
    - [0xFBE10, c]
    - [0xfe0b0, c, code_fe0b0_len_5a0]
    - [0xFE650, .data, code_e79b0_len_1920]
    - [0xFE660, data, si]
    - [0xFE730, .rodata, code_e79b0_len_1920]
    - [0xFE748, rodata, si]
  - type: code
    start: 0xFEE30
    vram: 0x802DBD40
    files:
    - [0xfee30, c, code_fee30_len_2d60]
    - [0x101b90, c, code_101b90_len_8f0]
    - [0x102480, data, code_fee30_len_2d60]
  - type: code
    start: 0x102610
    vram: 0x802E0D90
    files:
    - [0x102610, c, code_102610_len_2330]
<<<<<<< HEAD
    - [0x102C80, c, code_102c80]
    - [0x104940, c, code_104940_len_dc0]
    - [0x105700, c, code_105700_len_2130]
    - [0x105F90, c, code_105f90]
    - [0x106EF0, c, code_106ef0]
=======
    - [0x102C80, c]
    - [0x104730, c]
    - [0x104940, c, code_104940_len_dc0]
    - [0x105700, c, code_105700_len_2130]
    - [0x105F90, c]
    - [0x106EF0, c]
>>>>>>> d24a154b
    - [0x107830, c, code_107830_len_e70]
    - [0x1086a0, c, code_1086a0_len_fc0]
    - [0x109660, c, code_109660_len_1270]
    - [0x10A8D0, c, code_10A8D0]
    - [0x10A9F0, bin]
    #- [0x10A9F0, i4,      shadow/square, 16, 16]
    #- [0x10AA70, i4,      shadow/circle, 16, 16]
    - [0x10AAF0, bin]
    #- [0x10AB70, i4,      shadow/10AB70, 32, 32]
    #- [0x10AD70, i4,      shadow/10AD70, 32, 32]
    - [0x10AF70, bin] # TODO
    - [0x10C880, rodata, code_102c80]
    - [0x10CA50, rodata, code_104940_len_dc0]
  - [0x10CAF0, bin]
  - [0x1164B8, ci8,     peach_letter, 150, 105]
  - [0x11A23E, bin]
  - [0x11A240, palette, peach_letter]
  - [0x11A440, bin]
  - [0x131340, bin]
  - type: code
    start: 0x135EE0
    vram: 0x80242BA0
    files:
    - [0x135EE0, c]
    - [0x137ED0, c]
    - [0x138CC0, c]
    - [0x13CAF0, c]
    - [0x13E120, c]
    - [0x13FD40, c]
    - [0x140C70, c]
    - [0x1421C0, c]
    - [0x1422A0, data]
  - [0x1443F0, ci8,        pause/world_map, 320, 320]
  - [0x15D3F0, palette,    pause/world_map]
  - [0x15D5F0, ci4,        pause/spirits_bg, 128, 110]
  - [0x15F170, palette,    pause/spirits_bg]
  - [0x15F270, bin]
  - [0x15F970, ci4,        pause/banner_hp, 64, 16]
  - [0x15FB70, palette,    pause/banner_hp]
  - [0x15FD70, ci4,        pause/banner_fp, 64, 16]
  - [0x15FF70, palette,    pause/banner_fp]
  - [0x160170, ci4,        pause/banner_bp, 64, 16]
  - [0x160370, palette,    pause/banner_bp]
  - [0x160570, ci4,        pause/banner_boots, 48, 16]
  - [0x1606F0, palette,    pause/banner_boots]
  - [0x1608F0, ci4,        pause/banner_hammer, 48, 16]
  - [0x160A70, palette,    pause/banner_hammer]
  - [0x160C70, ci4,        pause/banner_star_energy, 48, 16]
  - [0x160DF0, palette,    pause/banner_star_energy]
  - [0x160FF0, ci4,        pause/available, 64, 16]
  - [0x1611F0, palette,    pause/available]
  - [0x1613F0, ci4,        pause/prompt_check_abilities, 128, 16]
  - [0x1617F0, palette,    pause/prompt_check_abilities]
  - [0x1619F0, bin]
  - type: code
    start: 0x163400
    vram: 0x80242BA0
    files:
    - [0x163400, c]
    - [0x165490, c]
    - [0x167570, c]
    - [0x168590, c]
    - [0x169BE0, c]
    - [0x16A3E0, data]
    - [0x16C7D0, rodata]
  - type: code
    start: 0x16C8E0
    vram: 0x8023E000
    files:
    - [0x16C8E0, c, code_16c8e0]
    - [0x16F740, c]
    - [0x1776B0, c]
    - [0x17D6A0, c]
    - [0x17FEB0, c]
    - [0x181810, c]
    - [0x182B30, c]
    - [0x18C790, c]
    - [0x18F340, c]
    - [0x190A10, c]
    - [0x190B20, c]
    - [0x1967B0, c]
    - [0x196AA0, c]
    - [0x197F40, c]
    - [0x19FAF0, c]
    - [0x1A5830, c]
    - [0x1AC760, c]
    - [0x1AF120, c]
    - [0x1AF230, c]
    - [0x1AF2D0, data]
    - [0x1CB240, rodata]
  - [0x1CC310, bin] # icon images and palettes, vram unknown
  - [0x1FE1B0, rgba16,  title/logo_n64, 128, 112]
  - [0x2051B0, rgba16,  title/logo_is, 256, 122]
  - [0x2131B0, rgba16,  title/logo_nintendo, 256, 48]
  - [0x2191B0, ci8,     title/bg_1, 264, 162]
  - [0x2238C0, palette, title/bg_1]
  - [0x223AC0, ci8,     title/bg_2, 264, 162]
  - [0x22E1D0, palette, title/bg_2]
  - [0x22E3D0, ci8,     title/bg_3, 264, 162]
  - [0x238AE0, palette, title/bg_3]
  - [0x238CE0, ci8,     title/bg_4, 264, 162]
  - [0x2433F0, palette, title/bg_4]
  - [0x2435F0, ia8,     title/tape, 128, 128]
  - [0x2475F0, ci8,     title/bowser_silhouette, 128, 128]
  - [0x24B5F0, palette, title/bowser_silhouette]
  - [0x24B7F0, bin]
  - type: code
    start: 0x3169F0
    vram: 0x80200000
    files:
    - [0x3169f0, c, code_3169f0]
    - [0x316a70, c, code_316a70]
  - type: code
    start: 0x316C00
    vram: 0x802AE000
    overlay: True
    files:
    - [0x316C00, c]
  - type: code
    start: 0x316D90
    vram: 0x802AE000
    overlay: True
    files:
    - [0x316d90, c, code_316d90]
  - type: code
    start: 0x316f30
    vram: 0x802B2000
    files:
    - [0x316f30, c, code_316f30]
  - type: code
    ld_name: world_partner_goombario
    start: 0x317020
    vram: 0x802BD100
    overlay: True
    files:
    - [0x317020, c, world/partner/goombario]
    - [0x317b60, .data, world/partner/goombario]
    - [0x317DA0, rodata, world/partner/goombario] # rodata containing a double and a jumptable
  - type: code
    ld_name: world_partner_bombette
    start: 0x317e50
    vram: 0x802BD100
    overlay: True
    files:
    - [0x317e50, c, world/partner/bombette]
    - [0x3195d0, data]
  - type: code
    ld_name: world_partner_parakarry
    start: 0x319670
    vram: 0x802BD100
    overlay: True
    files:
    - [0x319670, c, world/partner/parakarry]
    - [0x31b000, data]
    - [0x31B080, rodata]
  - type: code
    ld_name: world_partner_kooper
    start: 0x31b120
    vram: 0x802BD100
    overlay: True
    files:
    - [0x31b120, c, world/partner/kooper]
    - [0x31cb60, data]
    - [0x31CBE0, rodata]
  - type: code
    ld_name: world_partner_watt
    start: 0x31cc70
    vram: 0x802BD100
    overlay: True
    files:
    - [0x31cc70, c, world/partner/watt]
    - [0x31ddc0, data]
  - type: code
    ld_name: world_partner_sushie
    start: 0x31de70
    vram: 0x802BD100
    overlay: True
    files:
    - [0x31de70, c, world/partner/sushie]
    - [0x320b20, data]
    - [0x320BC0, rodata]
  - type: code
    ld_name: world_partner_lakilester
    start: 0x320c50
    vram: 0x802BD100
    overlay: True
    files:
    - [0x320c50, c, world/partner/lakilester]
    - [0x3239b0, data]
  - type: code
    ld_name: world_partner_bow
    start: 0x323A50
    vram: 0x802BD100
    overlay: True
    files:
    - [0x323A50, c, world/partner/bow]
    - [0x324930, data]
    - [0x3249B0, rodata]
  - type: code
    ld_name: world_partner_goompa
    start: 0x324a10
    vram: 0x802BD100
    overlay: True
    files:
    - [0x324a10, c, world/partner/goompa]
    - [0x324e80, .data, world/partner/goompa]
    - [0x324F00, rodata, world/partner/goompa] # rodata with single f64 0.8
  - type: code
    ld_name: world_partner_goombaria
    start: 0x324f10
    vram: 0x802BD100
    overlay: True
    files:
    - [0x324f10, c, world/partner/goombaria]
    - [0x325000, .data, world/partner/goombaria]
  - type: code
    ld_name: world_partner_twink
    start: 0x325070
    vram: 0x802BD100
    overlay: True
    files:
    - [0x325070, c, world/partner/twink]
    - [0x325160, .data, world/partner/twink]
  - type: code
    start: 0x3251d0
    vram: 0x802BD100
    overlay: True
    files:
    - [0x3251d0, c]
    - [0x3255e0, bin]
  - type: code
    start: 0x325ad0
    vram: 0xE0200000
    files:
    - [0x325ad0, c]
    - [0x325ee0, c]
    - [0x326160, bin]
  - [0x326410, bin]
  - type: code
    start: 0x3278f0
    vram: 0xE0002000
    files:
    - [0x3278f0, c]
    - [0x328050, bin]
  - type: code
    start: 0x328110
    vram: 0xE000C000
    files:
    - [0x328110, c]
    - [0x328d20, bin]
  - [0x328EA0, bin]
  - type: code
    start: 0x32C110
    vram: 0xE000E000
    files:
    - [0x32C110, c]
    - [0x32c770, bin]
  - type: code
    start: 0x32C7A0
    vram: 0xE0010000
    files:
    - [0x32C7A0, c]
    - [0x32CEB0, bin]
  - type: code
    start: 0x32DD10
    vram: 0xE0012000
    files:
    - [0x32DD10, c]
  - type: code
    start: 0x32E490
    vram: 0xE0014000
    files:
    - [0x32E490, c]
    - [0x32EC10, bin]
  - type: code
    start: 0x32EE30
    vram: 0xE0016000
    files:
    - [0x32EE30, c]
    - [0x32F550, bin]
  - type: code
    start: 0x32F580
    vram: 0xE0018000
    files:
    - [0x32F580, c]
  - [0x32fb50, bin] # data/rodata section for above.
  - type: code
    start: 0x32FE30
    vram: 0xE001A000
    files:
    - [0x32FE30, c]
    - [0x330440, bin]
  - type: code
    start: 0x330910
    vram: 0xE001C000
    files:
    - [0x330910, c]
  - [0x330ef0, bin] # data/rodata section for above.
  - type: code
    start: 0x331940
    vram: 0xE001E000
    files:
    - [0x331940, c]
    - [0x332690, bin]
  - [0x3326A0, bin]
  - type: code
    start: 0x333ec0
    vram: 0xE0020000
    files:
    - [0x333ec0, c]
    - [0x334b50, bin]
  - [0x334C70, bin]
  - type: code
    start: 0x337240
    vram: 0xE0022000
    files:
    - [0x337240, c]
    - [0x337f10, bin]
  - [0x337FC0, bin]
  - type: code
    start: 0x339250
    vram: 0xE0024000
    files:
    - [0x339250, c]
    - [0x339f10, bin]
  - [0x339F60, bin]
  - type: code
    start: 0x33B180
    vram: 0xE0026000
    files:
    - [0x33B180, c]
    - [0x33bb70, bin]
  - [0x33BBD0, bin]
  - type: code
    start: 0x33CDF0
    vram: 0xE0028000
    files:
    - [0x33CDF0, c]
    - [0x33d5d0, bin]
  - [0x33D610, bin]
  - type: code
    start: 0x33E8C0
    vram: 0xE002A000
    files:
    - [0x33E8C0, c]
    - [0x33efe0, bin]
  - type: code
    start: 0x33FE80
    vram: 0xE002C000
    files:
    - [0x33FE80, c]
    - [0x3407c0, bin]
  - [0x340880, bin]
  - type: code
    start: 0x3419E0
    vram: 0xE002E000
    files:
    - [0x3419E0, c]
    - [0x342120, bin]
  - type: code
    start: 0x342140
    vram: 0xE0030000
    files:
    - [0x342140, c]
    - [0x342fd0, bin]
  - [0x343040, bin]
  - type: code
    start: 0x343680
    vram: 0xE0032000
    files:
    - [0x343680, c]
    - [0x343f30, bin]
  - [0x343F70, bin]
  - type: code
    start: 0x344a10
    vram: 0xE0034000
    files:
    - [0x344a10, c]
    - [0x345190, bin]
  - [0x3451E0, bin]
  - type: code
    start: 0x3454E0
    vram: 0xE0036000
    files:
    - [0x3454E0, c]
    - [0x345b10, bin]
  - [0x345B40, bin]
  - type: code
    start: 0x34DD20
    vram: 0xE0038000
    files:
    - [0x34DD20, c]
    - [0x34E710, bin]
  - type: code
    start: 0x34EC80
    vram: 0xE003A000
    files:
    - [0x34EC80, c]
    - [0x34f480, bin]
  - type: code
    start: 0x34F4C0
    vram: 0xE003C000
    files:
    - [0x34F4C0, c]
    - [0x350160, bin]
  - [0x350220, bin]
  - type: code
    start: 0x352440
    vram: 0xE003E000
    files:
    - [0x352440, c]
    - [0x352cb0, bin]
  - [0x352CE0, bin]
  - type: code
    start: 0x353300
    vram: 0xE0040000
    files:
    - [0x353300, c]
    - [0x353B40, bin]
  - type: code
    start: 0x3547A0
    vram: 0xE0042000
    files:
    - [0x3547A0, c]
    - [0x354F20, bin]
  - type: code
    start: 0x354F60
    vram: 0xE0044000
    files:
    - [0x354F60, c]
    - [0x355d10, bin]
  - type: code
    start: 0x355EE0
    vram: 0xE0046000
    files:
    - [0x355EE0, c]
    - [0x3564e0, bin]
  - [0x356530, bin]
  - type: code
    start: 0x356980
    vram: 0xE0048000
    files:
    - [0x356980, c]
    - [0x357380, bin]
  - [0x3573A0, bin]
  - type: code
    start: 0x3584C0
    vram: 0xE004A000
    files:
    - [0x3584C0, c]
    - [0x359320, bin]
  - [0x3593B0, bin]
  - type: code
    start: 0x359F20
    vram: 0xE004C000
    files:
    - [0x359F20, c]
    - [0x35A580, bin]
  - type: code
    start: 0x35B9D0
    vram: 0xE004E000
    files:
    - [0x35B9D0, c]
    - [0x35bfb0, bin]
  - type: code
    start: 0x35BFD0
    vram: 0xE0050000
    files:
    - [0x35BFD0, c]
    - [0x35c530, bin]
  - [0x35C550, bin]
  - type: code
    start: 0x35CA80
    vram: 0xE0052000
    files:
    - [0x35CA80, c]
    - [0x35D460, bin]
  - type: code
    start: 0x35DA00
    vram: 0xE0056000
    files:
    - [0x35DA00, c]
    - [0x35E8A0, bin]
  - type: code
    start: 0x35E920
    vram: 0xE0058000
    files:
    - [0x35E920, c]
    - [0x35F0A0, bin]
  - type: code
    start: 0x3602C0
    vram: 0xE005A000
    files:
    - [0x3602C0, c]
    - [0x360a10, bin]
  - [0x360A30, bin]
  - type: code
    start: 0x360F40
    vram: 0xE005C000
    files:
    - [0x360F40, c]
    - [0x361640, bin]
  - type: code
    start: 0x3625C0
    vram: 0xE005E000
    files:
    - [0x3625C0, c]
    - [0x362C30, bin]
  - type: code
    start: 0x363160
    vram: 0xE0060000
    files:
    - [0x363160, c]
    - [0x363890, bin]
  - type: code
    start: 0x364300
    vram: 0xE0062000
    files:
    - [0x364300, c]
    - [0x364BC0, bin]
  - type: code
    start: 0x364F10
    vram: 0xE0064000
    files:
    - [0x364F10, c]
    - [0x365970, bin]
  - type: code
    start: 0x366030
    vram: 0xE0066000
    files:
    - [0x366030, c]
    - [0x366c80, bin]
  - [0x366D60, bin]
  - type: code
    start: 0x36A8D0
    vram: 0xE0068000
    files:
    - [0x36A8D0, c]
    - [0x36ae80, bin]
  - [0x36AEE0, bin]
  - type: code
    start: 0x36D020
    vram: 0xE006A000
    files:
    - [0x36D020, c]
    - [0x36de10, bin]
  - [0x36DF90, bin]
  - type: code
    start: 0x36E1D0
    vram: 0xE006C000
    files:
    - [0x36E1D0, c]
    - [0x36ed30, bin]
  - [0x36ED60, bin]
  - type: code
    start: 0x372790
    vram: 0xE006E000
    files:
    - [0x372790, c]
    - [0x373390, bin]
  - [0x3733E0, bin]
  - type: code
    start: 0x3740B0
    vram: 0xE0070000
    files:
    - [0x3740B0, c]
    - [0x374d80, bin]
  - type: code
    start: 0x374E50
    vram: 0xE0072000
    files:
    - [0x374E50, c]
    - [0x375500, bin]
  - [0x375510, bin]
  - type: code
    start: 0x376460
    vram: 0xE0074000
    files:
    - [0x376460, c]
    - [0x376fc0, bin]
  - type: code
    start: 0x377070
    vram: 0xE0076000
    files:
    - [0x377070, c]
    - [0x377f00, bin]
  - [0x377F80, bin]
  - type: code
    start: 0x37A3F0
    vram: 0xE0078000
    files:
    - [0x37A3F0, c]
    - [0x37acf0, bin]
  - [0x37ADD0, bin]
  - type: code
    start: 0x37C540
    vram: 0xE007A000
    files:
    - [0x37C540, c]
    - [0x37D140, bin]
  - type: code
    start: 0x37D490
    vram: 0xE007C000
    files:
    - [0x37D490, c]
    - [0x37D9A0, bin]
  - [0x37D9D0, bin]
  - type: code
    start: 0x37F720
    vram: 0xE007E000
    files:
    - [0x37F720, c]
    - [0x380350, bin]
  - [0x3803A0, bin]
  - type: code
    start: 0x3812C0
    vram: 0xE0080000
    files:
    - [0x3812C0, c]
    - [0x381d80, bin]
  - [0x381E00, bin]
  - type: code
    start: 0x385640
    vram: 0xE0082000
    files:
    - [0x385640, c]
    - [0x386340, bin]
  - [0x3863B0, bin]
  - type: code
    start: 0x3889D0
    vram: 0xE0084000
    files:
    - [0x3889D0, c]
    - [0x3897e0, bin]
  - type: code
    start: 0x389850
    vram: 0xE0086000
    files:
    - [0x389850, c]
    - [0x38a2f0, bin]
  - [0x38A350, bin]
  - type: code
    start: 0x38ADF0
    vram: 0xE0088000
    files:
    - [0x38ADF0, c]
    - [0x38bab0, bin]
  - [0x38BBA0, bin]
  - type: code
    start: 0x38C5F0
    vram: 0xE008A000
    files:
    - [0x38C5F0, c]
    - [0x38D040, bin]
  - type: code
    start: 0x38DE00
    vram: 0xE008C000
    files:
    - [0x38DE00, c]
    - [0x38E8F0, bin]
  - type: code
    start: 0x38EE60
    vram: 0xE008E000
    files:
    - [0x38EE60, c]
    - [0x38f6f0, bin]
  - [0x38F710, bin]
  - type: code
    start: 0x38F900
    vram: 0xE0090000
    files:
    - [0x38F900, c]
    - [0x390340, bin]
  - [0x3903D0, bin]
  - start: 0x390810
    type: ia4
    name: battle/text_action_command_ratings
    width: 64
    height: 125
    flip: vertical
  - [0x3917B0, bin]
  - type: code
    start: 0x391D30
    vram: 0xE0092000
    files:
    - [0x391D30, c]
    - [0x3923c0, bin]
  - [0x392440, bin]
  - type: code
    start: 0x3928D0
    vram: 0xE0094000
    files:
    - [0x3928D0, c]
    - [0x393080, bin]
  - [0x3930A0, bin]
  - type: code
    start: 0x394280
    vram: 0xE0096000
    files:
    - [0x394280, c]
  - [0x394660, bin] # data/rodata for the above, and some extra unknown data.
  - type: code
    start: 0x395BB0
    vram: 0xE0098000
    files:
    - [0x395BB0, c]
    - [0x3960C0, bin]
  - type: code
    start: 0x3965B0
    vram: 0xE009A000
    files:
    - [0x3965B0, c]
    - [0x397010, bin]
  - type: code
    start: 0x3981F0
    vram: 0xE009C000
    files:
    - [0x3981F0, c]
  - [0x398bc0, bin] # data/rodata for the above, and some extra unknown data.
  - type: code
    start: 0x39FF20
    vram: 0xE009E000
    files:
    - [0x39FF20, c]
    - [0x3A0D10, bin]
  - type: code
    start: 0x3A2290
    vram: 0xE00A0000
    files:
    - [0x3A2290, c]
  - [0x3a2440, bin] # data/rodata for the above, and some extra unknown data.
  - type: code
    start: 0x3A2990
    vram: 0xE00A2000
    files:
    - [0x3A2990, c]
    - [0x3A3360, bin]
  - type: code
    start: 0x3A37E0
    vram: 0xE00A4000
    files:
    - [0x3A37E0, c]
    - [0x3a42b0, bin]
  - [0x3A4320, bin]
  - type: code
    start: 0x3A5550
    vram: 0xE00A6000
    files:
    - [0x3A5550, c]
    - [0x3A5BE0, bin]
  - type: code
    start: 0x3A70F0
    vram: 0xE00A8000
    files:
    - [0x3A70F0, c]
    - [0x3A7710, bin]
  - [0x3A77A0, bin] # split further
  - type: code
    start: 0x3AA920
    vram: 0xE00AA000
    files:
    - [0x3AA920, c]
    - [0x3AAFE0, bin]
  - [0x3AB030, bin] # todo split this further
  - type: code
    start: 0x3AEE20
    vram: 0xE00AC000
    files:
    - [0x3AEE20, c]
    - [0x3AF5D0, bin]
  - [0x3AF700, bin] # todo split this further
  - type: code
    start: 0x3B2350
    vram: 0xE00AE000
    files:
    - [0x3B2350, c]
  - [0x3B2D90, bin] # todo split this further
  - type: code
    start: 0x3B3EB0
    vram: 0xE00B0000
    files:
    - [0x3B3EB0, c]
    - [0x3B4690, bin]
  - [0x3B46A0, bin] # todo split this further
  - type: code
    start: 0x3B4790
    vram: 0xE00B2000
    files:
    - [0x3B4790, c]
    - [0x3B5330, bin]
  - type: code
    start: 0x3B5CF0
    vram: 0xE00B4000
    files:
    - [0x3B5CF0, c]
    - [0x3B69E0, bin]
  - type: code
    start: 0x3B7160
    vram: 0xE00B6000
    files:
    - [0x3B7160, c]
    - [0x3B78B0, bin]
  - type: code
    start: 0x3B7B80
    vram: 0xE00B8000
    files:
    - [0x3B7B80, c]
    - [0x3B8470, bin]
  - [0x3B8860, bin] # todo split this further
  - type: code
    start: 0x3B8BD0
    vram: 0xE00BA000
    files:
    - [0x3B8BD0, c]
    - [0x3B9A50, bin]
  - type: code
    start: 0x3BA030
    vram: 0xE00BC000
    files:
    - [0x3BA030, c]
    - [0x3BAC60, bin]
  - [0x3BAEA0, bin] # todo split this further ADD STUFF AFTER HERE
  - type: code
    start: 0x3BBF60
    vram: 0xE00BE000
    files:
    - [0x3BBF60, c]
    - [0x3BCA50, bin]
  - type: code
    start: 0x3BCD60
    vram: 0xE00C0000
    files:
    - [0x3BCD60, c]
    - [0x3BD770, bin]
  - type: code
    start: 0x3C11D0
    vram: 0xE00C2000
    files:
    - [0x3C11D0, c]
    - [0x3C1B60, bin]
  - type: code
    start: 0x3CADF0
    vram: 0xE00C4000
    files:
    - [0x3CADF0, c]
    - [0x3CB7C0, bin]
  - type: code
    start: 0x3CC9E0
    vram: 0xE00C6000
    files:
    - [0x3CC9E0, c]
    - [0x3CD670, bin]
  - type: code
    start: 0x3CF3A0
    vram: 0xE00C8000
    files:
    - [0x3CF3A0, c]
    - [0x3CFAB0, bin]
  - type: code
    start: 0x3D0500
    vram: 0xE00CA000
    files:
    - [0x3D0500, c]
    - [0x3D11B0, bin]
  - type: code
    start: 0x3D1690
    vram: 0xE00CC000
    files:
    - [0x3D1690, c]
    - [0x3D2460, bin]
  - type: code
    start: 0x3D2AC0
    vram: 0xE00CE000
    files:
    - [0x3D2AC0, c]
    - [0x3D3910, bin]
  - type: code
    start: 0x3D3E20
    vram: 0xE00D0000
    files:
    - [0x3D3E20, c]
    - [0x3D4930, bin]
  - type: code
    start: 0x3D4970
    vram: 0xE00D2000
    files:
    - [0x3D4970, c]
    - [0x3D4E70, bin]
  - type: code
    start: 0x3D5020
    vram: 0xE00D6000
    files:
    - [0x3D5020, c]
    - [0x3D5E60, bin]
  - type: code
    start: 0x3D67C0
    vram: 0xE00D8000
    files:
    - [0x3D67C0, c]
    - [0x3D6FA0, bin]
  - type: code
    start: 0x3D7240
    vram: 0xE00DA000
    files:
    - [0x3D7240, c]
    - [0x3D7740, bin]
  - type: code
    start: 0x3D7A70
    vram: 0xE00DC000
    files:
    - [0x3D7A70, c]
    - [0x3D80B0, bin]
  - type: code
    start: 0x3D8720
    vram: 0xE00DE000
    files:
    - [0x3D8720, c]
    - [0x3D8F30, bin]
  - type: code
    start: 0x3DB460
    vram: 0xE00E0000
    files:
    - [0x3DB460, c]
    - [0x3DBEA0, bin]
  - type: code
    start: 0x3DC310
    vram: 0xE00E2000
    files:
    - [0x3DC310, c]
    - [0x3DCD00, bin]
  - type: code
    start: 0x3DE000
    vram: 0xE00E4000
    files:
    - [0x3DE000, c]
    - [0x3DED90, bin]
  - type: code
    start: 0x3E0930
    vram: 0xE00E6000
    files:
    - [0x3E0930, c]
    - [0x3E11B0, bin]
  - type: code
    start: 0x3E1690
    vram: 0xE00E8000
    files:
    - [0x3E1690, c]
    - [0x3E1CC0, bin]
  - type: code
    start: 0x3E1EE0
    vram: 0xE00EA000
    files:
    - [0x3E1EE0, c]
    - [0x3E2930, bin]
  - type: code
    start: 0x3E43A0
    vram: 0xE010A000
    files:
    - [0x3E43A0, c]
    - [0x3E5060, bin]
  - type: code
    start: 0x3E54C0
    vram: 0xE010C000
    files:
    - [0x3E54C0, c]
    - [0x3E5ED0, bin]
  - type: code
    start: 0x3EB4E0
    vram: 0xE010E000
    files:
    - [0x3EB4E0, c]
    - [0x3EBC30, bin]
  - [0x3ED4E0, ia8, world/text_chapter, 128, 38]
  - [0x3EE7E0, bin]
  - type: code
    start: 0x3F83F0
    vram: 0xE0110000
    files:
    - [0x3F83F0, c]
    - [0x3F8CA0, bin]
  - type: code
    start: 0x3F9E50
    vram: 0xE0112000
    files:
    - [0x3F9E50, c]
    - [0x3FA480, bin]
  - type: code
    start: 0x3FEAE0
    vram: 0xE0114000
    files:
    - [0x3FEAE0, c]
    - [0x3FF180, bin]
  - type: code
    start: 0x402640
    vram: 0xE0116000
    files:
    - [0x402640, c]
    - [0x4032A0, bin]
  - type: code
    start: 0x403400
    vram: 0xE0118000
    files:
    - [0x403400, c]
    - [0x403BB0, bin]
  - type: code
    start: 0x404220
    vram: 0xE011A000
    files:
    - [0x404220, c]
    - [0x404E40, bin]
  - type: code
    start: 0x406B40
    vram: 0xE011C000
    files:
    - [0x406B40, c]
    - [0x407040, bin]
  - type: code
    start: 0x409990
    vram: 0xE011E000
    files:
    - [0x409990, c]
    - [0x40A180, bin]
  - type: code
    start: 0x40B3F0
    vram: 0xE0120000
    files:
    - [0x40B3F0, c]
    - [0x40BB70, bin]
  - type: code
    start: 0x40C5A0
    vram: 0xE0122000
    files:
    - [0x40C5A0, c]
    - [0x40D130, bin]
  - type: code
    start: 0x412730
    vram: 0xE0124000
    files:
    - [0x412730, c]
    - [0x412FD0, bin]
  - type: code
    start: 0x413360
    vram: 0xE0126000
    files:
    - [0x413360, c]
    - [0x413F20, bin]
  - type: code
    start: 0x414BA0
    vram: 0xE0128000
    files:
    - [0x414BA0, c]
    - [0x415020, bin]
  - type: code
    start: 0x415D90
    vram: 0x802A1000
    files:
    - [0x415D90, c]
    - [0x4200D0, bin]
  - type: code
    start: 0x4219F0
    vram: 0x802A9000
    overlay: True
    files:
    - [0x4219F0, c]
    - [0x421FC0, rodata]
  - type: code
    start: 0x422000
    vram: 0x802A9000
    overlay: True
    files:
    - [0x422000, c]
    - [0x422A90, bin]
  - type: code
    start: 0x422AD0
    vram: 0x802A9000
    overlay: True
    files:
    - [0x422AD0, c]
    - [0x4233B0, bin]
  - type: code
    start: 0x4233F0
    vram: 0x802A9000
    overlay: True
    files:
    - [0x4233F0, c]
    - [0x423C30, bin]
  - type: code
    start: 0x423C70
    vram: 0x802A9000
    overlay: True
    files:
    - [0x423C70, c]
    - [0x424550, bin]
  - type: code
    start: 0x425590
    vram: 0x802A9000
    overlay: True
    files:
    - [0x425590, c]
    - [0x425B10, bin]
  - type: code
    start: 0x425B50
    vram: 0x802A9000
    overlay: True
    files:
    - [0x425B50, c]
    - [0x426130, bin]
  - type: code
    start: 0x426170
    vram: 0x802A9000
    overlay: True
    files:
    - [0x426170, c]
    - [0x426970, bin]
  - type: code
    start: 0x4269D0
    vram: 0x802A9000
    overlay: True
    files:
    - [0x4269D0, c]
    - [0x427320, bin]
  - type: code
    start: 0x4273B0
    vram: 0x802A9000
    overlay: True
    files:
    - [0x4273B0, c]
    - [0x427A30, bin]
  - type: code
    start: 0x427A70
    vram: 0x802A9000
    overlay: True
    files:
    - [0x427A70, c]
    - [0x428280, bin]
  - type: code
    start: 0x4282E0
    vram: 0x802A9000
    overlay: True
    files:
    - [0x4282E0, c]
    - [0x428A30, bin]
  - type: code
    start: 0x428A70
    vram: 0x802A9000
    overlay: True
    files:
    - [0x428A70, c]
    - [0x4292C0, bin]
  - type: code
    start: 0x429320
    vram: 0x802A9000
    overlay: True
    files:
    - [0x429320, c]
    - [0x429C90, bin]
  - type: code
    start: 0x429D20
    vram: 0x802A9000
    overlay: True
    files:
    - [0x429D20, c]
    - [0x42A480, bin]
  - type: code
    start: 0x42A4F0
    vram: 0x802A9000
    overlay: True
    files:
    - [0x42A4F0, c]
    - [0x42B650, bin]
  - type: code
    start: 0x42C6F0
    vram: 0x802A9000
    overlay: True
    files:
    - [0x42C6F0, c]
    - [0x42CEB0, bin]
  - type: code
    start: 0x42CF10
    vram: 0x802A9000
    overlay: True
    files:
    - [0x42CF10, c]
    - [0x42D9B0, bin]
  - type: code
    start: 0x42DA10
    vram: 0x802A9000
    overlay: True
    files:
    - [0x42DA10, c]
    - [0x42E330, bin]
  - type: code
    start: 0x42E3A0
    vram: 0x802A9000
    overlay: True
    files:
    - [0x42E3A0, c]
    - [0x42ED70, bin]
  - type: code
    start: 0x42EE20
    vram: 0x802A9000
    overlay: True
    files:
    - [0x42EE20, c]
    - [0x42F680, bin]
  - type: code
    start: 0x42F6E0
    vram: 0x802A9000
    overlay: True
    files:
    - [0x42F6E0, c]
    - [0x42FFC0, bin]
  - type: code
    start: 0x430020
    vram: 0x802A9000
    overlay: True
    files:
    - [0x430020, c]
    - [0x430940, bin]
  - name: battle/area_kmr_part_1/
    type: code
    start: 0x4309A0
    vram: 0x80218000
    overlay: True
    files:
    - [0x4309A0, c]
    - [0x431180, c]
    - [0x4313F0, c]
    - [0x431660, c]
    - [0x4318D0, c]
    - [0x431B80, .data, battle/area_kmr_part_1/battles]
    - [0x431FB0, .data, battle/actor/goomba]
    - [0x433970, bin]
    - [0x4398A0, .rodata, battle/area_kmr_part_1/battles]
    - [0x439984, bin]
  - name: battle/area_kmr_part_2/
    type: code
    start: 0x439A90
    vram: 0x80218000
    overlay: True
    files:
    - [0x439A90, c]
    - [0x43A5A0, c]
    - [0x43A7E0, c]
    - [0x43AA50, c]
    - [0x43ACC0, c]
    - [0x43AF30, c]
    - [0x43B1E0, bin]
  - name: battle/area_kmr_part_3/
    type: code
    start: 0x447440
    vram: 0x80218000
    overlay: True
    files:
    - [0x447440, c]
    - [0x4479A0, c]
    - [0x447C80, c]
    - [0x447D50, c]
    - [0x448420, c]
    - [0x448690, c]
    - [0x448900, c]
    - [0x448B70, c]
    - [0x448E20, c]
    - [0x448E80, c]
    - [0x4495F0, bin]
  - name: battle/area_mac/
    type: code
    start: 0x464490
    vram: 0x80218000
    overlay: True
    files:
    - [0x464490, c]
    - [0x464560, c]
    - [0x465D90, c]
    - [0x4661E0, bin]
  - name: battle/area_hos/
    type: code
    start: 0x47F0B0
    vram: 0x80218000
    overlay: True
    files:
    - [0x47F0B0, c]
    - [0x47F0D0, c]
    - [0x47F570, c]
    - [0x4800C0, bin]
  - name: battle/area_nok/
    type: code
    start: 0x48D1A0
    vram: 0x80218000
    overlay: True
    files:
    - [0x48D1A0, c]
    - [0x48D700, c]
    - [0x48DA50, c]
    - [0x48DBC0, c]
    - [0x48DCF0, c]
    - [0x48DFC0, bin]
  - name: battle/area_trd_part_1/
    type: code
    start: 0x4A10A0
    vram: 0x80218000
    overlay: True
    files:
    - [0x4A10A0, c]
    - [0x4A1190, c]
    - [0x4A12C0, c]
    - [0x4A1530, bin]
  - name: battle/area_trd_part_2/
    type: code
    start: 0x4B11F0
    vram: 0x80218000
    overlay: True
    files:
    - [0x4B11F0, c]
    - [0x4B15D0, c]
    - [0x4B1D90, c]
    - [0x4B2550, c]
    - [0x4B2D10, c]
    - [0x4B34D0, c]
    - [0x4B3740, bin]
  - name: battle/area_trd_part_3/
    type: code
    start: 0x4CF1B0
    vram: 0x80218000
    overlay: True
    files:
    - [0x4CF1B0, c]
    - [0x4CF3D0, bin]
  - name: battle/area_iwa/
    type: code
    start: 0x4D01F0
    vram: 0x80218000
    overlay: True
    files:
    - [0x4D01F0, c]
    - [0x4D02B0, c]
    - [0x4D0310, c]
    - [0x4D0360, c]
    - [0x4D03B0, c]
    - [0x4D0400, bin]
  - name: battle/area_sbk/
    type: code
    start: 0x4DA5E0
    vram: 0x80218000
    overlay: True
    files:
    - [0x4DA5E0, c]
    - [0x4DA6B0, c]
    - [0x4DA860, bin] # data
    - [0x4E25E0, bin] # rodata
  - name: battle/area_isk_part_1/
    type: code
    start: 0x4E2740
    vram: 0x80218000
    overlay: True
    files:
    - [0x4E2740, c]
    - [0x4E2810, c]
    - [0x4E28E0, c]
    - [0x4E29B0, c]
    - [0x4E30C0, c]
    - [0x4E3190, c]
    - [0x4E3350, bin]
  - name: battle/area_isk_part_2/
    type: code
    start: 0x4EF4A0
    vram: 0x80218000
    overlay: True
    files:
    - [0x4EF4A0, c]
    - [0x4EFCF0, c]
    - [0x4EFDC0, c]
    - [0x4EFE90, c]
    - [0x4EFFE0, bin]
  - name: battle/area_mim/
    type: code
    start: 0x4F7BE0
    vram: 0x80218000
    overlay: True
    files:
    - [0x4F7BE0, c]
    - [0x4F7D50, c]
    - [0x4F7F40, c]
    - [0x4F7FA0, bin]
  - name: battle/area_arn/
    type: code
    start: 0x4FEA50
    vram: 0x80218000
    overlay: True
    files:
    - [0x4FEA50, c]
    - [0x4FED30, c]
    - [0x4FF010, c]
    - [0x4FF0D0, c]
    - [0x4FF1C0, bin]
  - name: battle/area_dgb/
    type: code
    start: 0x50F020
    vram: 0x80218000
    overlay: True
    files:
    - [0x50F020, bin]
  - name: battle/area_omo/
    type: code
    start: 0x5125D0
    vram: 0x80218000
    overlay: True
    files:
    - [0x5125D0, c]
    - [0x5126A0, c]
    - [0x512770, c]
    - [0x512840, c]
    - [0x512910, c]
    - [0x5129E0, c]
    - [0x512AB0, c]
    - [0x512C90, c]
    - [0x512E50, c]
    - [0x513380, c]
    - [0x5134B0, c]
    - [0x513580, c]
    - [0x513790, c]
    - [0x5137E0, bin]
  - name: battle/area_omo2/
    type: code
    start: 0x52B6A0
    vram: 0x80218000
    overlay: True
    files:
    - [0x52B6A0, c]
    - [0x52B7C0, c]
    - [0x52B9D0, bin]
  - name: battle/area_omo2_1/
    type: code
    start: 0x543570
    vram: 0x80231000
    overlay: True
    files:
    - [0x543570, c]
    - [0x543620, bin]
  - name: battle/area_omo2_2/
    type: code
    start: 0x5483E0
    vram: 0x80231000
    overlay: True
    files:
    - [0x5483E0, c]
    - [0x548500, bin]
  - name: battle/area_omo2_3/
    type: code
    start: 0x54CC70
    vram: 0x80231000
    overlay: True
    files:
    - [0x54CC70, c]
    - [0x54CCA0, bin]
  - name: battle/area_omo2_4/
    type: code
    start: 0x552440
    vram: 0x80231000
    overlay: True
    files:
    - [0x552440, bin]
  - name: battle/area_omo2_5/
    type: code
    start: 0x552BB0
    vram: 0x80231000
    overlay: True
    files:
    - [0x552BB0, bin]
  - name: battle/area_omo2_6/
    type: code
    start: 0x556C90
    vram: 0x80231000
    overlay: True
    files:
    - [0x556C90, bin]
  - name: battle/area_omo3/
    type: code
    start: 0x5573E0
    vram: 0x80218000
    overlay: True
    files:
    - [0x5573E0, c]
    - [0x557A80, c]
    - [0x557AD0, c]
    - [0x557EC0, c]
    - [0x557F90, c]
    - [0x5580C0, c]
    - [0x558190, bin]
  - name: battle/area_kgr/
    type: code
    start: 0x56E2A0
    vram: 0x80218000
    overlay: True
    files:
    - [0x56E2A0, c]
    - [0x56E800, c]
    - [0x56EC50, bin]
  - name: battle/area_jan/
    type: code
    start: 0x573920
    vram: 0x80218000
    overlay: True
    files:
    - [0x573920, c]
    - [0x5739F0, c]
    - [0x573AC0, c]
    - [0x573C30, c]
    - [0x573E10, c]
    - [0x573EE0, bin]
  - name: battle/area_jan2/
    type: code
    start: 0x584940
    vram: 0x80218000
    overlay: True
    files:
    - [0x584940, c]
    - [0x584B90, c]
    - [0x585000, bin]
  - name: battle/area_kzn/
    type: code
    start: 0x58C2F0
    vram: 0x80218000
    overlay: True
    files:
    - [0x58C2F0, c]
    - [0x58C670, c]
    - [0x58C740, c]
    - [0x58C920, c]
    - [0x58CC90, c]
    - [0x58D100, bin]
  - name: battle/area_kzn2/
    type: code
    start: 0x59E6E0
    vram: 0x80218000
    overlay: True
    files:
    - [0x59E6E0, c]
    - [0x59F420, c]
    - [0x59F4D0, c]
    - [0x59F530, bin]
  - name: battle/area_flo/
    type: code
    start: 0x5B14B0
    vram: 0x80218000
    overlay: True
    files:
    - [0x5B14B0, c]
    - [0x5B16A0, c]
    - [0x5B1A10, c]
    - [0x5B1D80, c]
    - [0x5B20F0, c]
    - [0x5B28D0, c]
    - [0x5B3370, bin]
  - name: battle/area_flo2/
    type: code
    start: 0x5CE690
    vram: 0x80218000
    overlay: True
    files:
    - [0x5CE690, c]
    - [0x5CF2D0, c]
    - [0x5CFF00, bin]
  - name: battle/area_tik/
    type: code
    start: 0x5EC490
    vram: 0x80218000
    overlay: True
    files:
    - [0x5EC490, c]
    - [0x5EC560, c]
    - [0x5EC690, c]
    - [0x5ECE70, c]
    - [0x5ECF40, c]
    - [0x5ED010, c]
    - [0x5ED4B0, c]
    - [0x5ED950, c]
    - [0x5EDDF0, c]
    - [0x5EE550, bin]
  - name: battle/area_tik2/
    type: code
    start: 0x608AB0
    vram: 0x80218000
    overlay: True
    files:
    - [0x608AB0, c]
    - [0x608CB0, c]
    - [0x609B30, c]
    - [0x609FD0, c]
    - [0x60A470, c]
    - [0x60ABD0, bin]
  - name: battle/area_tik3/
    type: code
    start: 0x6186F0
    vram: 0x80218000
    overlay: True
    files:
    - [0x6186F0, c]
    - [0x6187C0, c]
    - [0x618A00, c]
    - [0x618EA0, c]
    - [0x619340, c]
    - [0x6197E0, c]
    - [0x619F40, bin]
  - name: battle/area_sam/
    type: code
    start: 0x623BA0
    vram: 0x80218000
    overlay: True
    files:
    - [0x623BA0, c]
    - [0x6253E0, c]
    - [0x625750, c]
    - [0x626A30, bin]
  - name: battle/area_sam2/
    type: code
    start: 0x63D1E0
    vram: 0x80218000
    overlay: True
    files:
    - [0x63D1E0, c]
    - [0x63D710, c]
    - [0x63D9F0, c]
    - [0x63DD60, c]
    - [0x63F040, bin]
  - name: battle/area_pra/
    type: code
    start: 0x648E10
    vram: 0x80218000
    overlay: True
    files:
    - [0x648E10, c]
    - [0x649050, c]
    - [0x649480, c]
    - [0x6497F0, c]
    - [0x649B60, c]
    - [0x649ED0, c]
    - [0x64A340, bin]
  - name: battle/area_pra2/
    type: code
    start: 0x660750
    vram: 0x80218000
    overlay: True
    files:
    - [0x660750, c]
    - [0x660D20, c]
    - [0x660E10, c]
    - [0x661150, bin]
  - name: battle/area_pra3/
    type: code
    start: 0x669D80
    vram: 0x80218000
    overlay: True
    files:
    - [0x669D80, c]
    - [0x66B5B0, c]
    - [0x66B920, c]
    - [0x66BC90, bin]
  - name: battle/area_kpa/
    type: code
    start: 0x684A30
    vram: 0x80218000
    overlay: True
    files:
    - [0x684A30, c]
    - [0x684B00, c]
    - [0x684C30, c]
    - [0x685130, c]
    - [0x685260, bin]
  - name: battle/area_kpa2/
    type: code
    start: 0x69F200
    vram: 0x80218000
    overlay: True
    files:
    - [0x69F200, c]
    - [0x69F320, c]
    - [0x6A2B50, c]
    - [0x6A44E0, bin]
  - name: battle/area_kpa3/
    type: code
    start: 0x6BBB90
    vram: 0x80218000
    overlay: True
    files:
    - [0x6BBB90, c]
    - [0x6BBC60, c]
    - [0x6BD250, bin]
  - name: battle/area_kpa4/
    type: code
    start: 0x6CC070
    vram: 0x80218000
    overlay: True
    files:
    - [0x6CC070, c]
    - [0x6CC1C0, c]
    - [0x6CC6C0, bin]
  - name: battle/area_kkj/
    type: code
    start: 0x6DBDA0
    vram: 0x80218000
    overlay: True
    files:
    - [0x6DBDA0, c]
    - [0x6DC2F0, c]
    - [0x6DC340, bin]
  - name: battle/area_dig/
    type: code
    start: 0x6DDDC0
    vram: 0x80218000
    overlay: True
    files:
    - [0x6DDDC0, c]
    - [0x6DDE90, c]
    - [0x6DE000, c]
    - [0x6DE060, c]
    - [0x6DE1A0, c]
    - [0x6DE1F0, c]
    - [0x6DE3A0, c]
    - [0x6DE3F0, c]
    - [0x6DE4A0, c]
    - [0x6DE650, c]
    - [0x6DE670, bin]
  - type: code
    start: 0x6F0B30
    vram: 0x80238000
    overlay: True
    files:
    - [0x6F0B30, bin]
  - type: code
    start: 0x6F10E0
    vram: 0x80238000
    overlay: True
    files:
    - [0x6F10E0, c]
    - [0x6F2290, bin]
  - type: code
    start: 0x6F5E80
    vram: 0x80238000
    overlay: True
    files:
    - [0x6F5E80, c]
    - [0x6F62B0, bin]
  - type: code
    start: 0x6FAD10
    vram: 0x80238000
    overlay: True
    files:
    - [0x6FAD10, c]
    - [0x6FB350, bin]
  - type: code
    start: 0x6FFD80
    vram: 0x80238000
    overlay: True
    files:
    - [0x6FFD80, c]
    - [0x701590, bin]
  - type: code
    start: 0x703AF0
    vram: 0x80238000
    overlay: True
    files:
    - [0x703AF0, c]
    - [0x704A70, bin]
  - type: code
    start: 0x707CA0
    vram: 0x80238000
    overlay: True
    files:
    - [0x707CA0, c]
    - [0x708B70, bin]
  - type: code
    start: 0x70BD10
    vram: 0x80238000
    overlay: True
    files:
    - [0x70BD10, c]
    - [0x70DED0, bin]
  - type: code
    start: 0x710EF0
    vram: 0x80238000
    overlay: True
    files:
    - [0x710EF0, c]
    - [0x7111F0, bin]
  - type: code
    start: 0x714CF0
    vram: 0x80238000
    overlay: True
    files:
    - [0x714CF0, c]
    - [0x714DC0, bin]
  - type: code
    start: 0x715850
    vram: 0x802A1000
    overlay: True
    files:
    - [0x715850, c]
    - [0x715E50, bin]
  - type: code
    start: 0x716C60
    vram: 0x802A1000
    overlay: True
    files:
    - [0x716C60, c]
    - [0x717060, bin]
  - type: code
    start: 0x7179D0
    vram: 0x802A1000
    overlay: True
    files:
    - [0x7179D0, c]
    - [0x717C10, bin]
  - type: code
    start: 0x718850
    vram: 0x802A1000
    overlay: True
    files:
    - [0x718850, c]
    - [0x718BF0, bin]
  - type: code
    start: 0x719970
    vram: 0x802A1000
    overlay: True
    files:
    - [0x719970, c]
    - [0x719BB0, bin]
  - type: code
    start: 0x71A7F0
    vram: 0x802A1000
    overlay: True
    files:
    - [0x71A7F0, c]
    - [0x71AA70, bin]
  - type: code
    start: 0x71B1A0
    vram: 0x802A1000
    overlay: True
    files:
    - [0x71B1A0, c]
    - [0x71B640, bin]
  - type: code
    start: 0x71BE30
    vram: 0x802A1000
    overlay: True
    files:
    - [0x71BE30, c]
    - [0x71C270, bin]
  - type: code
    start: 0x71CCE0
    vram: 0x802A1000
    overlay: True
    files:
    - [0x71CCE0, c]
    - [0x71D010, bin]
  - type: code
    start: 0x71D770
    vram: 0x802A1000
    overlay: True
    files:
    - [0x71D770, c]
    - [0x71DCC0, bin]
  - type: code
    start: 0x71E650
    vram: 0x802A1000
    overlay: True
    files:
    - [0x71E650, c]
    - [0x71EFC0, bin]
  - type: code
    start: 0x7215A0
    vram: 0x802A1000
    overlay: True
    files:
    - [0x7215A0, c]
    - [0x721970, bin]
  - type: code
    start: 0x722000
    vram: 0x802A1000
    overlay: True
    files:
    - [0x722000, c]
    - [0x7222D0, bin]
  - type: code
    start: 0x722B40
    vram: 0x802A1000
    overlay: True
    files:
    - [0x722B40, c]
    - [0x722FE0, bin]
  - type: code
    start: 0x723780
    vram: 0x802A1000
    overlay: True
    files:
    - [0x723780, c]
    - [0x723AB0, bin]
  - type: code
    start: 0x724240
    vram: 0x802A1000
    overlay: True
    files:
    - [0x724240, c]
    - [0x724570, bin]
  - type: code
    start: 0x724CE0
    vram: 0x802A1000
    overlay: True
    files:
    - [0x724CE0, c]
    - [0x725210, bin]
  - type: code
    start: 0x725F60
    vram: 0x802A1000
    overlay: True
    files:
    - [0x725F60, c]
    - [0x726240, bin]
  - type: code
    start: 0x726DD0
    vram: 0x802A1000
    overlay: True
    files:
    - [0x726DD0, c]
    - [0x727120, bin]
  - type: code
    start: 0x727910
    vram: 0x802A1000
    overlay: True
    files:
    - [0x727910, c]
    - [0x727CE0, bin]
  - type: code
    start: 0x7285E0
    vram: 0x802A1000
    overlay: True
    files:
    - [0x7285E0, c]
    - [0x728820, bin]
  - type: code
    start: 0x728EC0
    vram: 0x802A1000
    overlay: True
    files:
    - [0x728EC0, c]
    - [0x7291D0, bin]
  - type: code
    start: 0x72A750
    vram: 0x802A1000
    overlay: True
    files:
    - [0x72A750, c]
    - [0x72AB70, bin]
  - type: code
    start: 0x72B910
    vram: 0x802A1000
    overlay: True
    files:
    - [0x72B910, c]
    - [0x72BC60, bin]
  - type: code
    start: 0x72C5B0
    vram: 0x802A1000
    overlay: True
    files:
    - [0x72C5B0, c]
    - [0x72CF00, bin]
  - type: code
    start: 0x72DB70
    vram: 0x802A1000
    overlay: True
    files:
    - [0x72DB70, c]
    - [0x72DE00, bin]
  - type: code
    start: 0x72E530
    vram: 0x802A1000
    overlay: True
    files:
    - [0x72E530, c]
    - [0x72EA20, bin]
  - type: code
    start: 0x72F720
    vram: 0x802A1000
    overlay: True
    files:
    - [0x72F720, c]
    - [0x72F960, bin]
  - type: code
    start: 0x7305A0
    vram: 0x802A1000
    overlay: True
    files:
    - [0x7305A0, c]
    - [0x730AE0, bin]
  - type: code
    start: 0x731300
    vram: 0x802A1000
    overlay: True
    files:
    - [0x731300, c]
    - [0x731EA0, bin]
  - type: code
    start: 0x7330D0
    vram: 0x802A1000
    overlay: True
    files:
    - [0x7330D0, c]
    - [0x733700, bin]
  - type: code
    start: 0x7345A0
    vram: 0x802A1000
    overlay: True
    files:
    - [0x7345A0, c]
    - [0x734650, bin]
  - type: code
    start: 0x737890
    vram: 0x802A1000
    overlay: True
    files:
    - [0x737890, c]
    - [0x737A20, bin]
  - type: code
    start: 0x73AED0
    vram: 0x802A1000
    overlay: True
    files:
    - [0x73AED0, c]
    - [0x73AF70, bin]
  - type: code
    start: 0x73D860
    vram: 0x802A1000
    overlay: True
    files:
    - [0x73D860, c]
    - [0x73D9A0, bin]
  - type: code
    start: 0x740CC0
    vram: 0x802A1000
    overlay: True
    files:
    - [0x740CC0, c]
    - [0x740DA0, bin]
  - type: code
    start: 0x743DF0
    vram: 0x802A1000
    overlay: True
    files:
    - [0x743DF0, c]
    - [0x743FE0, bin]
  - type: code
    start: 0x746E10
    vram: 0x802A1000
    overlay: True
    files:
    - [0x746E10, c]
    - [0x746EF0, bin]
  - type: code
    start: 0x748DD0
    vram: 0x802A1000
    overlay: True
    files:
    - [0x748DD0, c]
    - [0x748EB0, bin]
  - type: code
    start: 0x74AD90
    vram: 0x802A1000
    overlay: True
    files:
    - [0x74AD90, c]
    - [0x74AF40, bin]
  - type: code
    start: 0x74D570
    vram: 0x802A1000
    overlay: True
    files:
    - [0x74D570, c]
    - [0x74D850, bin]
  - type: code
    start: 0x74F130
    vram: 0x802A1000
    overlay: True
    files:
    - [0x74F130, c]
    - [0x74F3D0, bin]
  - type: code
    start: 0x752450
    vram: 0x802A1000
    overlay: True
    files:
    - [0x752450, c]
    - [0x7524F0, bin]
  - type: code
    start: 0x756780
    vram: 0x802A1000
    overlay: True
    files:
    - [0x756780, c]
    - [0x756900, bin]
  - type: code
    start: 0x7595B0
    vram: 0x802A1000
    overlay: True
    files:
    - [0x7595B0, c]
    - [0x7598D0, bin]
  - type: code
    start: 0x75C980
    vram: 0x802A1000
    overlay: True
    files:
    - [0x75C980, c]
    - [0x75CCE0, bin]
  - type: code
    start: 0x75E5D0
    vram: 0x802A1000
    overlay: True
    files:
    - [0x75E5D0, c]
    - [0x75E8F0, bin]
  - type: code
    start: 0x761920
    vram: 0x802A1000
    overlay: True
    files:
    - [0x761920, c]
    - [0x761C80, bin]
  - type: code
    start: 0x763540
    vram: 0x802A1000
    overlay: True
    files:
    - [0x763540, c]
    - [0x7635E0, bin]
  - type: code
    start: 0x765C20
    vram: 0x802A1000
    overlay: True
    files:
    - [0x765C20, c]
    - [0x765D00, bin]
  - type: code
    start: 0x767C90
    vram: 0x802A1000
    overlay: True
    files:
    - [0x767C90, c]
    - [0x767D30, bin]
  - type: code
    start: 0x76A830
    vram: 0x802A1000
    overlay: True
    files:
    - [0x76A830, c]
    - [0x76A910, bin]
  - type: code
    start: 0x76D760
    vram: 0x802A1000
    overlay: True
    files:
    - [0x76D760, c]
    - [0x76D840, bin]
  - type: code
    start: 0x76F330
    vram: 0x802A1000
    overlay: True
    files:
    - [0x76F330, c]
    - [0x76F410, bin]
  - type: code
    start: 0x770F30
    vram: 0x802A1000
    overlay: True
    files:
    - [0x770F30, c]
    - [0x771010, bin]
  - type: code
    start: 0x772BA0
    vram: 0x802A1000
    overlay: True
    files:
    - [0x772BA0, c]
    - [0x772C40, bin]
  - type: code
    start: 0x775100
    vram: 0x802A1000
    overlay: True
    files:
    - [0x775100, c]
    - [0x7751A0, bin]
  - type: code
    start: 0x777690
    vram: 0x802A1000
    overlay: True
    files:
    - [0x777690, c]
    - [0x777730, bin]
  - type: code
    start: 0x779C90
    vram: 0x802A1000
    overlay: True
    files:
    - [0x779C90, c]
    - [0x779E20, bin]
  - type: code
    start: 0x77CB80
    vram: 0x802A1000
    overlay: True
    files:
    - [0x77CB80, c]
    - [0x77CC20, bin]
  - type: code
    start: 0x77F240
    vram: 0x802A1000
    overlay: True
    files:
    - [0x77F240, c]
    - [0x77F3D0, bin]
  - type: code
    start: 0x781920
    vram: 0x802A1000
    overlay: True
    files:
    - [0x781920, c]
    - [0x781AF0, bin]
  - type: code
    start: 0x783BA0
    vram: 0x802A1000
    overlay: True
    files:
    - [0x783BA0, c]
    - [0x783C80, bin]
  - type: code
    start: 0x785B20
    vram: 0x802A1000
    overlay: True
    files:
    - [0x785B20, c]
    - [0x785C10, bin]
  - type: code
    start: 0x789E60
    vram: 0x802A1000
    overlay: True
    files:
    - [0x789E60, c]
    - [0x78A480, bin]
  - type: code
    start: 0x78B600
    vram: 0x802A1000
    overlay: True
    files:
    - [0x78B600, c]
    - [0x78C070, bin]
  - type: code
    start: 0x78D150
    vram: 0x802A1000
    overlay: True
    files:
    - [0x78D150, c]
    - [0x78D770, bin]
  - type: code
    start: 0x78E7D0
    vram: 0x802A1000
    overlay: True
    files:
    - [0x78E7D0, c]
    - [0x78EEB0, bin]
  - type: code
    start: 0x7900D0
    vram: 0x802A1000
    overlay: True
    files:
    - [0x7900D0, c]
    - [0x7909C0, bin]
  - type: code
    start: 0x791D90
    vram: 0x802A1000
    overlay: True
    files:
    - [0x791D90, c]
    - [0x7923C0, bin]
  - type: code
    start: 0x793D20
    vram: 0x802A1000
    overlay: True
    files:
    - [0x793D20, c]
    - [0x794240, bin]
  - type: code
    start: 0x7952E0
    vram: 0x802A1000
    overlay: True
    files:
    - [0x7952E0, c]
    - [0x7959B0, bin]
  - type: code
    start: 0x796FC0
    vram: 0x802A1000
    overlay: True
    files:
    - [0x796FC0, c]
    - [0x7984B0, bin]
  - type: code
    start: 0x7997B0
    vram: 0x802A1000
    overlay: True
    files:
    - [0x7997B0, c]
    - [0x79ACA0, bin]
  - type: code
    start: 0x79BFA0
    vram: 0x802A1000
    overlay: True
    files:
    - [0x79BFA0, c]
    - [0x79C4D0, bin]
  - type: code
    start: 0x79D8A0
    vram: 0x802A1000
    overlay: True
    files:
    - [0x79D8A0, c]
    - [0x79DE50, bin]
  - name: world/script_api/
    ld_name: world_script_api
    type: code
    start: 0x7E0E80
    vram: 0x80280000
    files:
    - [0x7e0e80, c]
    - [0x7E2AA0, c]
    - [0x7E3700, c]
    - [0x7E4690, c]
    - [0x7e4d00, bin]
  - name: world/area_mac/machi/
    type: code
    overlay: True
    start: 0x7E73A0
    vram: 0x80240000
    files:
    - [0x7E73A0, c]
    - [0x7E7550, c]
    - [0x7E7850, c]
    - [0x7E7A30, bin]
    - [0x7E8470, bin]
    - [0x7EA340, bin]
    - [0x7EAA50, bin]
    - [0x7EACD8, bin] # rodata
    - [0x7EAD10, bin] # rodata
  - name: world/area_mac/mac_00/
    type: code
    overlay: True
    start: 0x7EAD10
    vram: 0x80240000
    files:
    - [0x7EAD10, c]
    - [0x7EB340, c]
    - [0x7ECFD0, c]
    - [0x7ED280, c]
    - [0x7EE870, bin]
    - [0x7F0A20, bin]
    - [0x7F8F20, bin]
    - [0x7F9100, bin]
    - [0x7F91D0, bin]
    - [0x7F9800, bin]
    - [0x7F9850, bin]
    - [0x7FD1A0, bin]
    - [0x7FDF30, bin]
    - [0x7FE550, bin]
    - [0x8000B0, bin]
    - [0x8006A0, bin] # rodata
    - [0x8006D0, bin] # rodata
    - [0x800880, bin] # rodata
  - name: world/area_mac/mac_01/
    type: code
    overlay: True
    start: 0x800880
    vram: 0x80240000
    files:
    - [0x800880, c]
    - [0x800C40, c]
    - [0x801700, c]
    - [0x8017D0, c]
    - [0x805DD0, c]
    - [0x806D10, c]
    - [0x806F50, bin]
    - [0x807C00, bin]
    - [0x808680, bin]
    - [0x808D70, bin]
    - [0x8091F0, bin]
    - [0x8202D0, bin]
    - [0x822100, bin]
    - [0x822460, bin]
    - [0x822F30, bin] # rodata
    - [0x8232C0, bin] # rodata
  - name: world/area_mac/mac_02/
    type: code
    overlay: True
    start: 0x8232C0
    vram: 0x80240000
    files:
    - [0x8232C0, c]
    - [0x8238B0, c]
    - [0x823970, c]
    - [0x823BB0, c]
    - [0x823BF0, c]
    - [0x8267E0, bin]
    - [0x8268F0, bin]
    - [0x827E70, bin]
    - [0x8282E0, bin]
    - [0x828F10, bin]
    - [0x8313E0, bin]
    - [0x831490, bin] # rodata
  - name: world/area_mac/mac_03/
    type: code
    overlay: True
    start: 0x831800
    vram: 0x80240000
    files:
    - [0x831800, c]
    - [0x831B20, c]
    - [0x833500, c]
    - [0x833740, c]
    - [0x834070, bin]
    - [0x834170, bin]
    - [0x835370, bin]
    - [0x837CB0, bin]
    - [0x83F500, bin]
    - [0x83F6C0, bin]
    - [0x8404A0, bin]
    - [0x842BB0, bin] # rodata
  - name: world/area_mac/mac_04/
    type: code
    overlay: True
    start: 0x842BD0
    vram: 0x80240000
    files:
    - [0x842BD0, c]
    - [0x842C20, c]
    - [0x842D90, c]
    - [0x842DF0, c]
    - [0x843030, c]
    - [0x844860, c]
    - [0x844AC0, c]
    - [0x844BF0, bin]
    - [0x844D50, bin]
    - [0x845280, bin]
    - [0x845CA0, bin]
    - [0x8467E0, bin]
    - [0x8469B0, bin]
    - [0x8508F0, bin]
    - [0x851410, bin]
    - [0x8520A0, bin]
    - [0x852120, bin] # rodata
    - [0x852150, bin] # rodata
    - [0x852170, bin] # rodata
  - name: world/area_mac/mac_05/
    type: code
    overlay: True
    start: 0x852170
    vram: 0x80240000
    files:
    - [0x852170, c]
    - [0x855560, c]
    - [0x855F20, c]
    - [0x8562D0, bin]
    - [0x8564E0, bin]
    - [0x856650, bin]
    - [0x857070, bin]
    - [0x862BC0, bin]
    - [0x864450, bin]
    - [0x8648B4, bin]
    - [0x864910, bin] # rodata
    - [0x864AE0, bin] # rodata
    - [0x864B20, bin] # rodata
  - name: world/area_mac/mac_06/
    type: code
    overlay: True
    start: 0x864B40
    vram: 0x80240000
    files:
    - [0x864B40, c]
    - [0x865000, c]
    - [0x8659C0, c]
    - [0x8661D0, bin]
    - [0x8666A0, bin]
    - [0x867EF0, bin]
    - [0x869450, bin] # rodata
    - [0x869490, bin] # rodata
  - name: world/area_tik/tik_01/
    type: code
    overlay: True
    start: 0x8694B0
    vram: 0x80240000
    files:
    - [0x8694B0, c]
    - [0x869AA0, c]
    - [0x869EE0, c]
    - [0x869F40, bin]
    - [0x86A030, bin]
    - [0x86B350, bin]
    - [0x86BC00, bin]
    - [0x86C710, bin] # rodata
    - [0x86C740, bin] # rodata
  - name: world/area_tik/tik_02/
    type: code
    overlay: True
    start: 0x86C740
    vram: 0x80240000
    files:
    - [0x86C740, c]
    - [0x86CA50, c]
    - [0x86CD10, c]
    - [0x86D0E0, bin]
    - [0x86D190, bin]
    - [0x86D800, bin]
    - [0x86E2C0, bin]
    - [0x86EAF0, bin] # rodata
    - [0x86EB00, bin] # rodata
  - name: world/area_tik/tik_03/
    type: code
    overlay: True
    start: 0x86EB00
    vram: 0x80240000
    files:
    - [0x86EB00, c]
    - [0x86F0F0, c]
    - [0x86F5D0, bin]
    - [0x86F670, bin]
    - [0x870B60, bin]
    - [0x871430, bin]
    - [0x871730, bin]
    - [0x8717F0, bin]
    - [0x871A10, bin] # rodata
    - [0x871A30, bin] # rodata
  - name: world/area_tik/tik_04/
    type: code
    overlay: True
    start: 0x871A30
    vram: 0x80240000
    files:
    - [0x871A30, c]
    - [0x872020, c]
    - [0x8726A0, bin]
    - [0x872750, bin]
    - [0x8739F0, bin]
    - [0x8742C0, bin]
    - [0x8746E0, bin]
    - [0x874DA0, bin] # rodata
  - name: world/area_tik/tik_05/
    type: code
    overlay: True
    start: 0x874DC0
    vram: 0x80240000
    files:
    - [0x874DC0, c]
    - [0x8750D0, c]
    - [0x875810, bin]
    - [0x8758C0, bin]
    - [0x875D10, bin]
    - [0x8765C0, bin]
    - [0x876A50, bin]
    - [0x876ED0, bin] # rodata
    - [0x876EE0, bin] # rodata
  - name: world/area_tik/tik_06/
    type: code
    overlay: True
    start: 0x876EE0
    vram: 0x80240000
    files:
    - [0x876EE0, c]
    - [0x8774D0, c]
    - [0x877840, bin]
    - [0x8778F0, bin]
    - [0x878F90, bin]
    - [0x879860, bin]
    - [0x879BB0, bin] # rodata
    - [0x879BE0, bin] # rodata
  - name: world/area_tik/tik_07/
    type: code
    overlay: True
    start: 0x879BE0
    vram: 0x80240000
    files:
    - [0x879BE0, c]
    - [0x87AC00, c]
    - [0x87C4D0, bin]
    - [0x87C570, bin]
    - [0x87D5D0, bin]
    - [0x87E590, bin]
    - [0x87E890, bin]
    - [0x87ED80, bin] # rodata
    - [0x87EDF0, bin] # rodata
  - name: world/area_tik/tik_08/
    type: code
    overlay: True
    start: 0x87EDF0
    vram: 0x80240000
    files:
    - [0x87EDF0, c]
    - [0x87F3E0, c]
    - [0x87F820, c]
    - [0x87F8B0, bin]
    - [0x87F9A0, bin]
    - [0x881770, bin]
    - [0x8819D0, bin]
    - [0x8821A0, bin] # rodata
  - name: world/area_tik/tik_09/
    type: code
    overlay: True
    start: 0x8821C0
    vram: 0x80240000
    files:
    - [0x8821C0, c]
    - [0x8827B0, c]
    - [0x882BF0, c]
    - [0x883460, bin]
    - [0x883500, bin]
    - [0x8856E0, bin]
    - [0x885A80, bin]
    - [0x886340, bin] # rodata
    - [0x886360, bin] # rodata
    - [0x8863C0, bin] # rodata
  - name: world/area_tik/tik_10/
    type: code
    overlay: True
    start: 0x8863C0
    vram: 0x80240000
    files:
    - [0x8863C0, c]
    - [0x8866D0, c]
    - [0x887780, bin]
    - [0x887800, bin]
    - [0x887B20, bin]
    - [0x8883F0, bin]
    - [0x888BC0, bin] # rodata
    - [0x888BD0, bin] # rodata
  - name: world/area_tik/tik_12/
    type: code
    overlay: True
    start: 0x888BD0
    vram: 0x80240000
    files:
    - [0x888BD0, c]
    - [0x8891C0, c]
    - [0x88A530, c]
    - [0x88AE20, bin]
    - [0x88AEA0, bin]
    - [0x88BF60, bin]
    - [0x88C810, bin]
    - [0x88D590, bin] # rodata
    - [0x88D5A0, bin] # rodata
    - [0x88D600, bin] # rodata
  - name: world/area_tik/tik_14/
    type: code
    overlay: True
    start: 0x88D600
    vram: 0x80240000
    files:
    - [0x88D600, c]
    - [0x88DBF0, c]
    - [0x88DF60, bin]
    - [0x88DFF0, bin]
    - [0x88F180, bin]
    - [0x88FA30, bin]
    - [0x88FB90, bin] # rodata
  - name: world/area_tik/tik_15/
    type: code
    overlay: True
    start: 0x88FBA0
    vram: 0x80240000
    files:
    - [0x88FBA0, c]
    - [0x890190, c]
    - [0x8906B0, bin]
    - [0x890740, bin]
    - [0x891890, bin]
    - [0x8922A0, bin]
    - [0x892A10, bin] # rodata
  - name: world/area_tik/tik_17/
    type: code
    overlay: True
    start: 0x892A20
    vram: 0x80240000
    files:
    - [0x892A20, c]
    - [0x892A50, c]
    - [0x893790, c]
    - [0x893D80, bin]
    - [0x893E40, bin]
    - [0x8944F0, bin]
    - [0x8956C0, bin] # rodata
    - [0x8956E0, bin] # rodata
  - name: world/area_tik/tik_18/
    type: code
    overlay: True
    start: 0x8956E0
    vram: 0x80240000
    files:
    - [0x8956E0, c]
    - [0x8959F0, c]
    - [0x895D90, bin]
    - [0x895E20, bin]
    - [0x896CA0, bin]
    - [0x897450, bin]
    - [0x8975D0, bin] # rodata
  - name: world/area_tik/tik_19/
    type: code
    overlay: True
    start: 0x8975E0
    vram: 0x80240000
    files:
    - [0x8975E0, c]
    - [0x897BD0, c]
    - [0x898910, bin]
    - [0x898990, bin]
    - [0x899C90, bin]
    - [0x89A340, bin] # rodata
    - [0x89A350, bin] # rodata
  - name: world/area_tik/tik_20/
    type: code
    overlay: True
    start: 0x89A350
    vram: 0x80240000
    files:
    - [0x89A350, c]
    - [0x89ACB0, c]
    - [0x89B490, bin]
    - [0x89B530, bin]
    - [0x89D200, bin]
    - [0x89D720, bin] # rodata
    - [0x89D740, bin] # rodata
    - [0x89D7A0, bin] # rodata
  - name: world/area_tik/tik_21/
    type: code
    overlay: True
    start: 0x89D7A0
    vram: 0x80240000
    files:
    - [0x89D7A0, c]
    - [0x89E100, bin]
    - [0x89E1A0, bin]
    - [0x89FD70, bin]
    - [0x89FEA0, bin] # rodata
    - [0x89FEC0, bin] # rodata
  - name: world/area_tik/tik_22/
    type: code
    overlay: True
    start: 0x89FEC0
    vram: 0x80240000
    files:
    - [0x89FEC0, c]
    - [0x89FEF0, c]
    - [0x8A0870, bin]
    - [0x8A0930, bin]
    - [0x8A23C0, bin] # rodata
  - name: world/area_tik/tik_23/
    type: code
    overlay: True
    start: 0x8A23D0
    vram: 0x80240000
    files:
    - [0x8A23D0, c]
    - [0x8A2D30, c]
    - [0x8A3510, bin]
    - [0x8A35A0, bin]
    - [0x8A5340, bin]
    - [0x8A5A10, bin] # rodata
    - [0x8A5A80, bin] # rodata
  - name: world/area_tik/tik_24/
    type: code
    overlay: True
    start: 0x8A5A80
    vram: 0x80240000
    files:
    - [0x8A5A80, c]
    - [0x8A5AD0, c]
    - [0x8A5DE0, c]
    - [0x8A6930, bin]
    - [0x8A69C0, bin]
    - [0x8A7810, bin]
    - [0x8A7A20, bin]
    - [0x8A7EF0, bin] # rodata
    - [0x8A7F20, bin] # rodata
    - [0x8A7F80, bin] # rodata
  - name: world/area_tik/tik_25/
    type: code
    overlay: True
    start: 0x8A7F80
    vram: 0x80240000
    files:
    - [0x8A7F80, c]
    - [0x8A8600, c]
    - [0x8A8740, bin]
    - [0x8A8800, bin]
    - [0x8A93D0, bin]
    - [0x8A9A00, bin] # rodata
    - [0x8A9A10, bin] # rodata
  - name: world/area_kgr/kgr_01/
    type: code
    overlay: True
    start: 0x8A9A10
    vram: 0x80240000
    files:
    - [0x8A9A10, c]
    - [0x8A9B70, c]
    - [0x8A9F30, bin]
    - [0x8AA1D0, bin]
    - [0x8AA310, bin]
    - [0x8AA430, bin] # rodata
  - name: world/area_kgr/kgr_02/
    type: code
    overlay: True
    start: 0x8AA450
    vram: 0x80240000
    files:
    - [0x8AA450, c]
    - [0x8AA5B0, c]
    - [0x8AAB80, c]
    - [0x8AABD0, bin]
    - [0x8AADC0, bin]
    - [0x8ABE60, bin]
    - [0x8ABF80, bin] # rodata
  - name: world/area_kmr/kmr_00/
    type: code
    overlay: True
    start: 0x8ABF90
    vram: 0x80240000
    files:
    - [0x8ABF90, c]
    - [0x8ACD00, bin]
    - [0x8ACDB0, bin]
    - [0x8ACFE0, bin]
    - [0x8AEC40, bin]
    - [0x8B0010, bin]
    - [0x8B0060, bin] # rodata
  - name: world/area_kmr/kmr_02/
    type: code
    overlay: True
    start: 0x8B0070
    vram: 0x80240000
    files:
    - [0x8B0070, c]
    - [0x8B30E0, c]
    - [0x8B33E0, c]
    - [0x8B36B0, c]
    - [0x8B37D0, c]
    - [0x8B3A10, c]
    - [0x8B3AB0, bin]
    - [0x8B3D10, bin]
    - [0x8B5640, bin]
    - [0x8C4A40, bin]
    - [0x8C51D0, bin]
    - [0x8C7010, bin]
    - [0x8C7B70, bin]
    - [0x8C7D90, bin] # rodata
    - [0x8C7DB0, bin] # rodata
    - [0x8C7F70, bin] # rodata
    - [0x8C7F90, bin] # rodata
  - name: world/area_kmr/kmr_03/
    type: code
    overlay: True
    start: 0x8C7F90
    vram: 0x80240000
    files:
    - [0x8C7F90, c]
    - [0x8C8140, c]
    - [0x8C82B0, c]
    - [0x8C83A0, c]
    - [0x8C85E0, c]
    - [0x8C85E0, .data, world/area_kmr/kmr_03/8C7F90]
    - [0x8C8680, .data, world/area_kmr/kmr_03/8C8140]
    - [0x8C88E0, .data, world/area_kmr/kmr_03/8C82B0]
      # - [0x8C9400, bin]
    - [0x8C9780, .data, world/area_kmr/kmr_03/8C83A0]
    - [0x8CA2D0, .data, world/area_kmr/kmr_03/8C85E0]
    - [0x8CA8F0, .rodata, world/area_kmr/kmr_03/8C8140]
  - name: world/area_kmr/kmr_04/
    type: code
    overlay: True
    start: 0x8CA900
    vram: 0x80240000
    files:
    - [0x8CA900, c]
    - [0x8CA960, c]
    - [0x8CAD70, bin]
    - [0x8CAF00, bin]
    - [0x8CB160, bin]
    - [0x8CC35C, bin]
    - [0x8CC4F0, bin]
    - [0x8CE060, bin] # rodata
    - [0x8CE070, bin] # rodata
  - name: world/area_kmr/kmr_05/
    type: code
    overlay: True
    start: 0x8CE070
    vram: 0x80240000
    files:
    - [0x8CE070, c]
    - [0x8CF570, c]
    - [0x8CF7F0, bin]
    - [0x8CF880, bin]
    - [0x8D0900, bin]
    - [0x8D0940, bin]
    - [0x8D14A0, bin] # rodata
    - [0x8D1510, bin] # rodata
  - name: world/area_kmr/kmr_06/
    type: code
    overlay: True
    start: 0x8D1510
    vram: 0x80240000
    files:
    - [0x8D1510, c]
    - [0x8D2A10, c]
    - [0x8D32B0, bin]
    - [0x8D3340, bin]
    - [0x8D3AC0, bin]
    - [0x8D3B30, bin]
    - [0x8D3D50, bin] # rodata
    - [0x8D3DC0, bin] # rodata
  - name: world/area_kmr/kmr_07/
    type: code
    overlay: True
    start: 0x8D3DC0
    vram: 0x80240000
    files:
    - [0x8D3DC0, c]
    - [0x8D4880, bin]
    - [0x8D49A0, bin]
    - [0x8D5C40, bin] # rodata
    - [0x8D5E00, bin] # rodata
  - name: world/area_kmr/kmr_09/
    type: code
    overlay: True
    start: 0x8D5E00
    vram: 0x80240000
    files:
    - [0x8D5E00, c]
    - [0x8D7330, bin]
    - [0x8D73C0, bin]
    - [0x8D83B0, bin]
    - [0x8D8460, bin] # rodata
    - [0x8D84D0, bin] # rodata
  - name: world/area_kmr/kmr_10/
    type: code
    overlay: True
    start: 0x8D84D0
    vram: 0x80240000
    files:
    - [0x8D84D0, c]
    - [0x8D88A0, c]
    - [0x8D8AE0, bin]
    - [0x8D8B80, bin]
    - [0x8D8E60, bin]
    - [0x8D90F0, bin]
    - [0x8DA0F0, bin] # rodata
  - name: world/area_kmr/kmr_11/
    type: code
    overlay: True
    start: 0x8DA100
    vram: 0x80240000
    files:
    - [0x8DA100, c]
    - [0x8DA3A0, c]
    - [0x8DAFC0, c]
    - [0x8DB020, c]
    - [0x8DB260, bin]
    - [0x8DB2F0, bin]
    - [0x8DC270, bin]
    - [0x8DE400, bin]
    - [0x8DFB88, bin]
    - [0x8DFBB0, bin]
    - [0x8E0190, bin]
    - [0x8EB190, bin] # rodata
    - [0x8EB1B0, bin] # rodata
    - [0x8EB360, bin] # rodata
  - name: world/area_kmr/kmr_12/
    type: code
    overlay: True
    start: 0x8EB360
    vram: 0x80240000
    files:
    - [0x8EB360, c, world/area_kmr/kmr_12/header]
    - [0x8EB390, .data, world/area_kmr/kmr_12/header]
    - [0x8EB420, .data, world/area_kmr/kmr_12/events]
    - [0x8EBE10, .rodata, world/area_kmr/kmr_12/events]
  - name: world/area_kmr/kmr_20/
    type: code
    overlay: True
    start: 0x8EBE20
    vram: 0x80240000
    files:
    - [0x8EBE20, c]
    - [0x8EBE50, c]
    - [0x8ECBF0, c]
    - [0x8ECC40, c]
    - [0x8ECE80, c]
    - [0x8ED0C0, c]
    - [0x8ED440, c]
    - [0x8ED5A0, c]
    - [0x8EDB70, c]
    - [0x8EDFC0, c]
    - [0x8EE9D0, bin]
    - [0x8EEBC0, bin]
    - [0x8EFDA0, bin]
    - [0x8F01E0, bin]
    - [0x8F1500, bin]
    - [0x8F1C00, bin]
    - [0x8F2610, bin]
    - [0x8F3130, bin]
    - [0x8F61F0, bin]
    - [0x8F66D0, bin]
    - [0x8F9D30, bin]
    - [0x8FEE20, bin] # rodata
    - [0x8FEE50, bin] # rodata
    - [0x8FEE80, bin] # rodata
  - name: world/area_kmr/kmr_21/
    type: code
    overlay: True
    start: 0x8FEE80
    vram: 0x80240000
    files:
    - [0x8FEE80, c]
    - [0x8FEE90, c]
    - [0x8FF160, bin]
    - [0x8FF650, bin] # rodata
    - [0x8FF670, bin] # rodata
  - name: world/area_kmr/kmr_22/
    type: code
    overlay: True
    start: 0x8FF670
    vram: 0x80240000
    files:
    - [0x8FF670, c]
    - [0x8FF680, c]
    - [0x8FF8B0, c]
    - [0x900380, bin]
    - [0x900A80, bin]
    - [0x9079D0, bin] # rodata
    - [0x907A20, bin] # rodata
    - [0x907A30, bin] # rodata
  - name: world/area_kmr/kmr_23/
    type: code
    overlay: True
    start: 0x907A30
    vram: 0x80240000
    files:
    - [0x907A30, c]
    - [0x907A40, c]
    - [0x908B00, bin]
    - [0x90B210, bin] # rodata
    - [0x90B240, bin] # rodata
  - name: world/area_kmr/kmr_24/
    type: code
    overlay: True
    start: 0x90B240
    vram: 0x80240000
    files:
    - [0x90B240, c]
    - [0x90B250, c]
    - [0x90B350, bin]
    - [0x90B6C0, bin] # rodata
    - [0x90B6D0, bin] # rodata
  - name: world/area_kmr/kmr_30/
    type: code
    overlay: True
    start: 0x90B6D0
    vram: 0x80240000
    files:
    - [0x90B6D0, c]
    - [0x90B9E0, c]
    - [0x90BBB0, bin]
    - [0x90BDB0, bin]
    - [0x90BFF0, bin]
  - name: world/area_iwa/iwa_00/
    type: code
    overlay: True
    start: 0x90CC40
    vram: 0x80240000
    files:
    - [0x90CC40, c]
    - [0x90CEF0, c]
    - [0x90CF20, bin]
    - [0x90F6A0, bin] # rodata
  - name: world/area_iwa/iwa_01/
    type: code
    overlay: True
    start: 0x90F6B0
    vram: 0x80240000
    files:
    - [0x90F6B0, c]
    - [0x90FBD0, c]
    - [0x912960, c]
    - [0x912990, bin]
    - [0x913070, bin]
    - [0x9135D0, bin]
    - [0x9154B0, bin]
    - [0x915A00, bin] # rodata
    - [0x915A20, bin] # rodata
    - [0x915A40, bin] # rodata
    - [0x915D70, bin] # rodata
  - name: world/area_iwa/iwa_02/
    type: code
    overlay: True
    start: 0x915D70
    vram: 0x80240000
    files:
    - [0x915D70, c]
    - [0x916E70, bin]
    - [0x917170, bin]
    - [0x917220, bin]
    - [0x918AA0, bin] # rodata
    - [0x918BB0, bin] # rodata
  - name: world/area_iwa/iwa_03/
    type: code
    overlay: True
    start: 0x918BB0
    vram: 0x80240000
    files:
    - [0x918BB0, c]
    - [0x918EF0, c]
    - [0x919F00, bin]
    - [0x91A6B0, bin]
    - [0x91B510, bin]
    - [0x91B7D0, bin] # rodata
    - [0x91B7E0, bin] # rodata
    - [0x91B8E0, bin] # rodata
  - name: world/area_iwa/iwa_04/
    type: code
    overlay: True
    start: 0x91B8E0
    vram: 0x80240000
    files:
    - [0x91B8E0, c]
    - [0x91C9C0, bin]
    - [0x91CA50, bin]
    - [0x91CFA0, bin]
    - [0x91E460, bin] # rodata
    - [0x91E570, bin] # rodata
  - name: world/area_iwa/iwa_10/
    type: code
    overlay: True
    start: 0x91E570
    vram: 0x80240000
    files:
    - [0x91E570, c]
    - [0x91E5B0, c]
    - [0x91E6D0, c]
    - [0x91F5A0, c]
    - [0x91FA80, c]
    - [0x91FB20, c]
    - [0x91FD60, bin]
    - [0x91FE80, bin]
    - [0x920280, bin]
    - [0x921830, bin]
    - [0x923FD0, bin]
    - [0x9247B0, bin]
    - [0x9269D0, bin] # rodata
  - name: world/area_iwa/iwa_11/
    type: code
    overlay: True
    start: 0x9269F0
    vram: 0x80240000
    files:
    - [0x9269F0, c]
    - [0x926A10, c]
    - [0x926C70, c]
    - [0x926D00, bin]
    - [0x926D90, bin]
    - [0x927030, bin]
    - [0x929240, bin] # rodata
    - [0x929270, bin] # rodata
  - name: world/area_sbk/sbk_00/
    type: code
    overlay: True
    start: 0x929270
    vram: 0x80240000
    files:
    - [0x929270, c]
    - [0x9292B0, c]
    - [0x9292D0, .data, world/area_sbk/sbk_00/929270]
    - [0x929A00, .data, world/area_sbk/sbk_00/9292B0]
    - [0x929A80, .rodata, world/area_sbk/sbk_00/929270]
  - name: world/area_sbk/sbk_01/
    type: code
    overlay: True
    start: 0x929A90
    vram: 0x80240000
    files:
    - [0x929A90, c]
    - [0x929AD0, c]
    - [0x929AF0, .data, world/area_sbk/sbk_01/929A90]
    - [0x929E00, .data, world/area_sbk/sbk_01/929AD0]
    - [0x92A290, .rodata, world/area_sbk/sbk_01/929A90]
  - name: world/area_sbk/sbk_02/
    type: code
    overlay: True
    start: 0x92A2B0
    vram: 0x80240000
    files:
    - [0x92A2B0, c]
    - [0x92A9A0, c]
    - [0x92AEB0, bin]
    - [0x92AFF0, bin]
    - [0x92B500, bin]
    - [0x92E220, bin]
    - [0x92F830, bin]
    - [0x92F880, bin] # rodata
    - [0x92F8B0, bin] # rodata
  - name: world/area_sbk/sbk_03/
    type: code
    overlay: True
    start: 0x92F8B0
    vram: 0x80240000
    files:
    - [0x92F8B0, c]
    - [0x92F8F0, c]
    - [0x92F910, bin]
    - [0x92FC20, bin]
    - [0x9304B0, bin] # rodata
    - [0x9304D0, bin] # rodata
  - name: world/area_sbk/sbk_04/
    type: code
    overlay: True
    start: 0x9304D0
    vram: 0x80240000
    files:
    - [0x9304D0, c]
    - [0x930510, c]
    - [0x930530, bin]
    - [0x930840, bin]
    - [0x930CD0, bin] # rodata
    - [0x930CF0, bin] # rodata
  - name: world/area_sbk/sbk_05/
    type: code
    overlay: True
    start: 0x930CF0
    vram: 0x80240000
    files:
    - [0x930CF0, c]
    - [0x930D30, c]
    - [0x930D50, bin]
    - [0x9310F0, bin]
    - [0x931130, bin]
    - [0x9325A0, bin] # rodata
    - [0x9325C0, bin] # rodata
  - name: world/area_sbk/sbk_06/
    type: code
    overlay: True
    start: 0x9325C0
    vram: 0x80240000
    files:
    - [0x9325C0, c]
    - [0x932600, c]
    - [0x932940, bin]
    - [0x932BF0, bin]
    - [0x933160, bin]
    - [0x933C70, bin] # rodata
  - name: world/area_sbk/sbk_10/
    type: code
    overlay: True
    start: 0x933C80
    vram: 0x80240000
    files:
    - [0x933C80, c]
    - [0x933CC0, bin]
    - [0x933FD0, bin]
    - [0x934020, bin] # rodata
    - [0x934040, bin] # rodata
  - name: world/area_sbk/sbk_11/
    type: code
    overlay: True
    start: 0x934040
    vram: 0x80240000
    files:
    - [0x934040, c]
    - [0x934080, c]
    - [0x9341A0, bin]
    - [0x934530, bin]
    - [0x934D20, bin] # rodata
  - name: world/area_sbk/sbk_12/
    type: code
    overlay: True
    start: 0x934D40
    vram: 0x80240000
    files:
    - [0x934D40, c]
    - [0x934D80, c]
    - [0x934DA0, bin]
    - [0x935130, bin]
    - [0x9357C0, bin] # rodata
  - name: world/area_sbk/sbk_13/
    type: code
    overlay: True
    start: 0x9357E0
    vram: 0x80240000
    files:
    - [0x9357E0, c]
    - [0x935820, c]
    - [0x935940, bin]
    - [0x935CD0, bin]
    - [0x9366C0, bin] # rodata
  - name: world/area_sbk/sbk_14/
    type: code
    overlay: True
    start: 0x9366E0
    vram: 0x80240000
    files:
    - [0x9366E0, c]
    - [0x936720, bin]
    - [0x936B20, bin]
    - [0x936CA0, bin] # rodata
    - [0x936CD0, bin] # rodata
  - name: world/area_sbk/sbk_15/
    type: code
    overlay: True
    start: 0x936CD0
    vram: 0x80240000
    files:
    - [0x936CD0, c]
    - [0x936D10, c]
    - [0x936D30, bin]
    - [0x9370C0, bin]
    - [0x937550, bin] # rodata
  - name: world/area_sbk/sbk_16/
    type: code
    overlay: True
    start: 0x937570
    vram: 0x80240000
    files:
    - [0x937570, c]
    - [0x9375B0, c]
    - [0x9377F0, bin]
    - [0x937B00, bin]
    - [0x938570, bin] # rodata
    - [0x938590, bin] # rodata
  - name: world/area_sbk/sbk_20/
    type: code
    overlay: True
    start: 0x938590
    vram: 0x80240000
    files:
    - [0x938590, c]
    - [0x9385D0, c]
    - [0x9386D0, bin]
    - [0x9389F0, bin]
    - [0x938DD0, bin]
    - [0x939540, bin] # rodata
    - [0x939560, bin] # rodata
  - name: world/area_sbk/sbk_21/
    type: code
    overlay: True
    start: 0x939560
    vram: 0x80240000
    files:
    - [0x939560, c]
    - [0x9395A0, bin]
    - [0x939910, bin] # rodata
  - name: world/area_sbk/sbk_22/
    type: code
    overlay: True
    start: 0x939930
    vram: 0x80240000
    files:
    - [0x939930, c]
    - [0x939970, c]
    - [0x939A90, bin]
    - [0x93A610, bin]
    - [0x93A740, bin] # rodata
  - name: world/area_sbk/sbk_23/
    type: code
    overlay: True
    start: 0x93A760
    vram: 0x80240000
    files:
    - [0x93A760, c]
    - [0x93A7A0, bin]
    - [0x93AB20, bin]
    - [0x93AC00, bin] # rodata
    - [0x93AC30, bin] # rodata
  - name: world/area_sbk/sbk_24/
    type: code
    overlay: True
    start: 0x93AC30
    vram: 0x80240000
    files:
    - [0x93AC30, c]
    - [0x93AC70, c]
    - [0x93AFB0, bin]
    - [0x93B3C0, bin]
    - [0x93B770, bin]
    - [0x93C260, bin] # rodata
  - name: world/area_sbk/sbk_25/
    type: code
    overlay: True
    start: 0x93C280
    vram: 0x80240000
    files:
    - [0x93C280, c]
    - [0x93C2C0, c]
    - [0x93C600, bin]
    - [0x93C9A0, bin]
    - [0x93D110, bin]
    - [0x93DB80, bin]
    - [0x93DCB0, bin] # rodata
  - name: world/area_sbk/sbk_26/
    type: code
    overlay: True
    start: 0x93DCD0
    vram: 0x80240000
    files:
    - [0x93DCD0, c]
    - [0x93DD10, c]
    - [0x93DE30, c]
    - [0x93E070, bin]
    - [0x93E390, bin]
    - [0x93EB80, bin]
    - [0x93F590, bin] # rodata
    - [0x93F5B0, bin] # rodata
  - name: world/area_sbk/sbk_30/
    type: code
    overlay: True
    start: 0x93F5B0
    vram: 0x80240000
    files:
    - [0x93F5B0, c]
    - [0x940DC0, bin]
    - [0x943E20, bin] # rodata
    - [0x943E50, bin] # rodata
    - [0x944000, bin] # rodata
  - name: world/area_sbk/sbk_31/
    type: code
    overlay: True
    start: 0x944000
    vram: 0x80240000
    files:
    - [0x944000, c]
    - [0x944040, c]
    - [0x944140, bin]
    - [0x9444D0, bin]
    - [0x944A40, bin] # rodata
  - name: world/area_sbk/sbk_32/
    type: code
    overlay: True
    start: 0x944A60
    vram: 0x80240000
    files:
    - [0x944A60, c]
    - [0x944AA0, c]
    - [0x944BC0, bin]
    - [0x9459B0, bin] # rodata
  - name: world/area_sbk/sbk_33/
    type: code
    overlay: True
    start: 0x9459D0
    vram: 0x80240000
    files:
    - [0x9459D0, c]
    - [0x945A10, bin]
    - [0x945BA0, bin]
    - [0x945EA0, bin] # rodata
    - [0x945ED0, bin] # rodata
  - name: world/area_sbk/sbk_34/
    type: code
    overlay: True
    start: 0x945ED0
    vram: 0x80240000
    files:
    - [0x945ED0, c]
    - [0x945F10, c]
    - [0x946670, c]
    - [0x9468B0, bin]
    - [0x947C80, bin]
    - [0x948690, bin] # rodata
  - name: world/area_sbk/sbk_35/
    type: code
    overlay: True
    start: 0x9486B0
    vram: 0x80240000
    files:
    - [0x9486B0, c]
    - [0x9486F0, c]
    - [0x948A30, bin]
    - [0x949330, bin]
    - [0x949E40, bin] # rodata
  - name: world/area_sbk/sbk_36/
    type: code
    overlay: True
    start: 0x949E60
    vram: 0x80240000
    files:
    - [0x949E60, c]
    - [0x949EA0, c]
    - [0x94A0E0, bin]
    - [0x94A470, bin]
    - [0x94B380, bin] # rodata
  - name: world/area_sbk/sbk_40/
    type: code
    overlay: True
    start: 0x94B3A0
    vram: 0x80240000
    files:
    - [0x94B3A0, c]
    - [0x94B3E0, c]
    - [0x94B4E0, bin]
    - [0x94B800, bin]
    - [0x94BF70, bin]
    - [0x94C020, bin] # rodata
    - [0x94C040, bin] # rodata
  - name: world/area_sbk/sbk_41/
    type: code
    overlay: True
    start: 0x94C040
    vram: 0x80240000
    files:
    - [0x94C040, c]
    - [0x94C080, bin]
    - [0x94C400, bin]
    - [0x94C4E0, bin] # rodata
    - [0x94C510, bin] # rodata
  - name: world/area_sbk/sbk_42/
    type: code
    overlay: True
    start: 0x94C510
    vram: 0x80240000
    files:
    - [0x94C510, c]
    - [0x94C550, c]
    - [0x94C650, bin]
    - [0x94C9E0, bin]
    - [0x94D150, bin] # rodata
  - name: world/area_sbk/sbk_43/
    type: code
    overlay: True
    start: 0x94D170
    vram: 0x80240000
    files:
    - [0x94D170, c]
    - [0x94D1B0, bin]
    - [0x94D530, bin]
    - [0x94D580, bin] # rodata
  - name: world/area_sbk/sbk_44/
    type: code
    overlay: True
    start: 0x94D5A0
    vram: 0x80240000
    files:
    - [0x94D5A0, c]
    - [0x94D5E0, c]
    - [0x94D700, bin]
    - [0x94DA90, bin]
    - [0x94E480, bin] # rodata
  - name: world/area_sbk/sbk_45/
    type: code
    overlay: True
    start: 0x94E4A0
    vram: 0x80240000
    files:
    - [0x94E4A0, c]
    - [0x94E4E0, bin]
    - [0x94E8E0, bin]
    - [0x94E980, bin] # rodata
  - name: world/area_sbk/sbk_46/
    type: code
    overlay: True
    start: 0x94E9A0
    vram: 0x80240000
    files:
    - [0x94E9A0, c]
    - [0x94E9E0, c]
    - [0x94EB00, c]
    - [0x94ED40, bin]
    - [0x94F070, bin]
    - [0x94FA60, bin]
    - [0x950570, bin]
    - [0x9505F0, bin] # rodata
    - [0x950610, bin] # rodata
  - name: world/area_sbk/sbk_50/
    type: code
    overlay: True
    start: 0x950610
    vram: 0x80240000
    files:
    - [0x950610, c]
    - [0x950650, bin]
    - [0x950950, bin] # rodata
    - [0x950970, bin] # rodata
  - name: world/area_sbk/sbk_51/
    type: code
    overlay: True
    start: 0x950970
    vram: 0x80240000
    files:
    - [0x950970, c]
    - [0x9509B0, c]
    - [0x950AD0, bin]
    - [0x950E60, bin]
    - [0x951650, bin] # rodata
  - name: world/area_sbk/sbk_52/
    type: code
    overlay: True
    start: 0x951670
    vram: 0x80240000
    files:
    - [0x951670, c]
    - [0x9516B0, bin]
    - [0x951A30, bin]
    - [0x951AC0, bin] # rodata
  - name: world/area_sbk/sbk_53/
    type: code
    overlay: True
    start: 0x951AE0
    vram: 0x80240000
    files:
    - [0x951AE0, c]
    - [0x951B20, c]
    - [0x951B40, bin]
    - [0x951ED0, bin]
    - [0x952560, bin] # rodata
  - name: world/area_sbk/sbk_54/
    type: code
    overlay: True
    start: 0x952580
    vram: 0x80240000
    files:
    - [0x952580, c]
    - [0x9525C0, bin]
    - [0x952940, bin]
    - [0x952A20, bin] # rodata
    - [0x952A50, bin] # rodata
  - name: world/area_sbk/sbk_55/
    type: code
    overlay: True
    start: 0x952A50
    vram: 0x80240000
    files:
    - [0x952A50, c]
    - [0x952A90, c]
    - [0x952AB0, c]
    - [0x952CF0, bin]
    - [0x953090, bin]
    - [0x953520, bin]
    - [0x953FA0, bin] # rodata
  - name: world/area_sbk/sbk_56/
    type: code
    overlay: True
    start: 0x953FC0
    vram: 0x80240000
    files:
    - [0x953FC0, c]
    - [0x954D80, c]
    - [0x954FC0, bin]
    - [0x9553F0, bin]
    - [0x9569D0, bin] # rodata
    - [0x9569F0, bin] # rodata
  - name: world/area_sbk/sbk_60/
    type: code
    overlay: True
    start: 0x9569F0
    vram: 0x80240000
    files:
    - [0x9569F0, c]
    - [0x956A30, c]
    - [0x956A50, bin]
    - [0x956CF0, bin]
    - [0x956F80, bin] # rodata
  - name: world/area_sbk/sbk_61/
    type: code
    overlay: True
    start: 0x956F90
    vram: 0x80240000
    files:
    - [0x956F90, c]
    - [0x956FD0, bin]
    - [0x9572E0, bin]
    - [0x957330, bin] # rodata
    - [0x957350, bin] # rodata
  - name: world/area_sbk/sbk_62/
    type: code
    overlay: True
    start: 0x957350
    vram: 0x80240000
    files:
    - [0x957350, c]
    - [0x957390, c]
    - [0x9573B0, bin]
    - [0x9576C0, bin]
    - [0x957D50, bin] # rodata
    - [0x957D70, bin] # rodata
  - name: world/area_sbk/sbk_63/
    type: code
    overlay: True
    start: 0x957D70
    vram: 0x80240000
    files:
    - [0x957D70, c]
    - [0x957DB0, c]
    - [0x957DD0, bin]
    - [0x9580E0, bin]
    - [0x958570, bin] # rodata
    - [0x958590, bin] # rodata
  - name: world/area_sbk/sbk_64/
    type: code
    overlay: True
    start: 0x958590
    vram: 0x80240000
    files:
    - [0x958590, c]
    - [0x9585D0, bin]
    - [0x9588E0, bin]
    - [0x958930, bin] # rodata
    - [0x958950, bin] # rodata
  - name: world/area_sbk/sbk_65/
    type: code
    overlay: True
    start: 0x958950
    vram: 0x80240000
    files:
    - [0x958950, c]
    - [0x958990, bin]
    - [0x958C90, bin] # rodata
    - [0x958CB0, bin] # rodata
  - name: world/area_sbk/sbk_66/
    type: code
    overlay: True
    start: 0x958CB0
    vram: 0x80240000
    files:
    - [0x958CB0, c]
    - [0x958CF0, c]
    - [0x959030, bin]
    - [0x9592E0, bin]
    - [0x95A240, bin]
    - [0x95AD50, bin]
    - [0x95AEA0, bin] # rodata
  - name: world/area_sbk/sbk_99/
    type: code
    overlay: True
    start: 0x95AEB0
    vram: 0x80240000
    files:
    - [0x95AEB0, bin]
    - [0x95B190, bin]
    - [0x95B1F0, bin] # rodata
  - name: world/area_dro/dro_01/
    type: code
    overlay: True
    start: 0x95B200
    vram: 0x80240000
    files:
    - [0x95B200, c]
    - [0x95B7E0, c]
    - [0x95E660, c]
    - [0x95E7A0, c]
    - [0x95ECC0, bin]
    - [0x960210, bin]
    - [0x966CA0, bin]
    - [0x967780, bin]
    - [0x9685C0, bin]
    - [0x968FD0, bin] # rodata
    - [0x969198, bin] # rodata
    - [0x9691B0, bin] # rodata
    - [0x9691C0, bin] # rodata
  - name: world/area_dro/dro_02/
    type: code
    overlay: True
    start: 0x9691C0
    vram: 0x80240000
    files:
    - [0x9691C0, c]
    - [0x9694C0, c]
    - [0x96CC30, bin]
    - [0x96CD90, bin]
    - [0x96CE00, bin]
    - [0x96D380, bin]
    - [0x96DFA0, bin]
    - [0x9780D0, bin] # rodata
  - name: world/area_isk/isk_01/
    type: code
    overlay: True
    start: 0x978140
    vram: 0x80240000
    files:
    - [0x978140, bin]
    - [0x978360, bin]
    - [0x9785C0, bin]
    - [0x978700, bin] # rodata
  - name: world/area_isk/isk_02/
    type: code
    overlay: True
    start: 0x978710
    vram: 0x80240000
    files:
    - [0x978710, c]
    - [0x978750, c]
    - [0x978800, c]
    - [0x978820, bin]
    - [0x978B80, bin]
    - [0x978DE0, bin]
    - [0x979390, bin]
    - [0x9793F0, bin]
    - [0x979E40, bin] # rodata
  - name: world/area_isk/isk_03/
    type: code
    overlay: True
    start: 0x979E50
    vram: 0x80240000
    files:
    - [0x979E50, bin]
    - [0x97A210, bin]
    - [0x97B340, bin]
    - [0x97B620, bin] # rodata
  - name: world/area_isk/isk_04/
    type: code
    overlay: True
    start: 0x97B630
    vram: 0x80240000
    files:
    - [0x97B630, c]
    - [0x97B670, c]
    - [0x97BF60, c]
    - [0x97C0A0, bin]
    - [0x97C300, bin]
    - [0x97CA70, bin]
    - [0x97CB60, bin]
    - [0x97D2F0, bin]
    - [0x97DA40, bin] # rodata
    - [0x97DAC0, bin] # rodata
    - [0x97DAD0, bin] # rodata
  - name: world/area_isk/isk_05/
    type: code
    overlay: True
    start: 0x97DAD0
    vram: 0x80240000
    files:
    - [0x97DAD0, c]
    - [0x97F990, bin]
    - [0x97FCE0, bin]
    - [0x97FE50, bin]
    - [0x980970, bin] # rodata
    - [0x980980, bin] # rodata
    - [0x9809C8, bin] # rodata
    - [0x980A08, bin] # rodata
    - [0x980A20, bin] # rodata
  - name: world/area_isk/isk_06/
    type: code
    overlay: True
    start: 0x980A20
    vram: 0x80240000
    files:
    - [0x980A20, bin]
    - [0x980D40, bin]
    - [0x982150, bin]
    - [0x982430, bin] # rodata
    - [0x982440, bin] # rodata
  - name: world/area_isk/isk_07/
    type: code
    overlay: True
    start: 0x982440
    vram: 0x80240000
    files:
    - [0x982440, c]
    - [0x9824F0, c]
    - [0x982530, c]
    - [0x982550, bin]
    - [0x982860, bin]
    - [0x982CA0, bin]
    - [0x983AD0, bin]
    - [0x984390, bin]
    - [0x9845D0, bin]
    - [0x984E20, bin] # rodata
  - name: world/area_isk/isk_08/
    type: code
    overlay: True
    start: 0x984E30
    vram: 0x80240000
    files:
    - [0x984E30, c]
    - [0x985720, bin]
    - [0x985B00, bin]
    - [0x986090, bin]
    - [0x986460, bin] # rodata
    - [0x9864E0, bin] # rodata
  - name: world/area_isk/isk_09/
    type: code
    overlay: True
    start: 0x9864E0
    vram: 0x80240000
    files:
    - [0x9864E0, c]
    - [0x9867D0, c]
    - [0x986810, bin]
    - [0x986A60, bin]
    - [0x986BD0, bin]
    - [0x987560, bin]
    - [0x988290, bin]
    - [0x988B50, bin] # rodata
    - [0x988B60, bin] # rodata
  - name: world/area_isk/isk_10/
    type: code
    overlay: True
    start: 0x988B60
    vram: 0x80240000
    files:
    - [0x988B60, c]
    - [0x989910, bin]
    - [0x98A580, bin]
    - [0x98A9E0, bin] # rodata
    - [0x98AA00, bin] # rodata
  - name: world/area_isk/isk_11/
    type: code
    overlay: True
    start: 0x98AA10
    vram: 0x80240000
    files:
    - [0x98AA10, c]
    - [0x98AAC0, c]
    - [0x98AB30, c]
    - [0x98AB70, bin]
    - [0x98ADB0, bin]
    - [0x98B330, bin]
    - [0x98B620, bin]
    - [0x98D3C0, bin]
    - [0x98D620, bin] # rodata
    - [0x98D640, bin] # rodata
  - name: world/area_isk/isk_12/
    type: code
    overlay: True
    start: 0x98D640
    vram: 0x80240000
    files:
    - [0x98D640, bin]
    - [0x98DA70, bin]
    - [0x98DCB0, bin]
    - [0x98ED40, bin]
    - [0x98F7C0, bin] # rodata
    - [0x98F7E0, bin] # rodata
  - name: world/area_isk/isk_13/
    type: code
    overlay: True
    start: 0x98F7E0
    vram: 0x80240000
    files:
    - [0x98F7E0, c]
    - [0x991850, bin]
    - [0x991A90, bin]
    - [0x992680, bin] # rodata
    - [0x992690, bin] # rodata
    - [0x9926D8, bin] # rodata
    - [0x992718, bin] # rodata
    - [0x992730, bin] # rodata
  - name: world/area_isk/isk_14/
    type: code
    overlay: True
    start: 0x992730
    vram: 0x80240000
    files:
    - [0x992730, c]
    - [0x994490, bin]
    - [0x9946D0, bin]
    - [0x994860, bin]
    - [0x995150, bin] # rodata
    - [0x995160, bin] # rodata
    - [0x9951A8, bin] # rodata
    - [0x9951F0, bin] # rodata
  - name: world/area_isk/isk_16/
    type: code
    overlay: True
    start: 0x9951F0
    vram: 0x80240000
    files:
    - [0x9951F0, c]
    - [0x9959F0, c]
    - [0x995CF0, bin]
    - [0x996410, bin]
    - [0x996C40, bin]
    - [0x997E20, bin]
    - [0x997F40, bin] # rodata
    - [0x997F70, bin] # rodata
  - name: world/area_isk/isk_18/
    type: code
    overlay: True
    start: 0x997F70
    vram: 0x80240000
    files:
    - [0x997F70, c]
    - [0x998860, bin]
    - [0x998B90, bin]
    - [0x999520, bin]
    - [0x9996D0, bin] # rodata
    - [0x999740, bin] # rodata
  - name: world/area_isk/isk_19/
    type: code
    overlay: True
    start: 0x999740
    vram: 0x80240000
    files:
    - [0x999740, bin]
    - [0x999960, bin]
    - [0x999BA0, bin]
    - [0x999C60, bin] # rodata
  - name: world/area_trd/trd_00/
    type: code
    overlay: True
    start: 0x999C70
    vram: 0x80240000
    files:
    - [0x999C70, c]
    - [0x999F80, c]
    - [0x99A240, c]
    - [0x99A2A0, bin]
    - [0x99A410, bin]
    - [0x99AFB0, bin]
    - [0x99B280, bin]
    - [0x99C970, bin] # rodata
    - [0x99C990, bin] # rodata
  - name: world/area_trd/trd_01/
    type: code
    overlay: True
    start: 0x99C990
    vram: 0x80240000
    files:
    - [0x99C990, c]
    - [0x99CCA0, c]
    - [0x99CD80, c]
    - [0x99E050, bin]
    - [0x99E110, bin]
    - [0x99F960, bin]
    - [0x99FD80, bin]
    - [0x9A0DB0, bin] # rodata
    - [0x9A0DD0, bin] # rodata
    - [0x9A0E30, bin] # rodata
    - [0x9A0FE0, bin] # rodata
  - name: world/area_trd/trd_02/
    type: code
    overlay: True
    start: 0x9A0FE0
    vram: 0x80240000
    files:
    - [0x9A0FE0, c]
    - [0x9A10C0, c]
    - [0x9A2A30, bin]
    - [0x9A2B00, bin]
    - [0x9A3870, bin]
    - [0x9A3AB0, bin]
    - [0x9A42B0, bin] # rodata
    - [0x9A4320, bin] # rodata
  - name: world/area_trd/trd_03/
    type: code
    overlay: True
    start: 0x9A4650
    vram: 0x80240000
    files:
    - [0x9A4650, c]
    - [0x9A46F0, c]
    - [0x9A4ED0, c]
    - [0x9A5040, bin]
    - [0x9A51A0, bin]
    - [0x9A5FF0, bin]
    - [0x9A60F0, bin]
    - [0x9A8380, bin] # rodata
    - [0x9A83F0, bin] # rodata
  - name: world/area_trd/trd_04/
    type: code
    overlay: True
    start: 0x9A83F0
    vram: 0x80240000
    files:
    - [0x9A83F0, c]
    - [0x9A8700, c]
    - [0x9A88A0, c]
    - [0x9ABC90, bin]
    - [0x9ABD70, bin]
    - [0x9AD960, bin]
    - [0x9AE2B0, bin] # rodata
    - [0x9AE330, bin] # rodata
    - [0x9AE6B8, bin] # rodata
    - [0x9AE700, bin] # rodata
  - name: world/area_trd/trd_05/
    type: code
    overlay: True
    start: 0x9AE700
    vram: 0x80240000
    files:
    - [0x9AE700, c]
    - [0x9AEE20, c]
    - [0x9AEE70, bin]
    - [0x9AEFC0, bin]
    - [0x9AF7C0, bin]
    - [0x9AF820, bin]
    - [0x9B1760, bin] # rodata
    - [0x9B1790, bin] # rodata
  - name: world/area_trd/trd_06/
    type: code
    overlay: True
    start: 0x9B1790
    vram: 0x80240000
    files:
    - [0x9B1790, c]
    - [0x9B1AA0, c]
    - [0x9B2280, c]
    - [0x9B2410, c]
    - [0x9B24B0, bin]
    - [0x9B2610, bin]
    - [0x9B5FC0, bin]
    - [0x9B6940, bin] # rodata
    - [0x9B6950, bin] # rodata
  - name: world/area_trd/trd_07/
    type: code
    overlay: True
    start: 0x9B6980
    vram: 0x80240000
    files:
    - [0x9B6980, c]
    - [0x9B6C90, c]
    - [0x9B9270, bin]
    - [0x9B9310, bin]
    - [0x9B9760, bin]
    - [0x9BA050, bin]
    - [0x9BB190, bin] # rodata
    - [0x9BB200, bin] # rodata
    - [0x9BB258, bin] # rodata
    - [0x9BB2A0, bin] # rodata
  - name: world/area_trd/trd_08/
    type: code
    overlay: True
    start: 0x9BB2A0
    vram: 0x80240000
    files:
    - [0x9BB2A0, c]
    - [0x9BB5B0, c]
    - [0x9BBCC0, bin]
    - [0x9BBD50, bin]
    - [0x9BC1A0, bin]
    - [0x9BD650, bin] # rodata
    - [0x9BD660, bin] # rodata
  - name: world/area_trd/trd_09/
    type: code
    overlay: True
    start: 0x9BD660
    vram: 0x80240000
    files:
    - [0x9BD660, c]
    - [0x9BD720, c]
    - [0x9BD830, bin]
    - [0x9BD960, bin]
    - [0x9BDD80, bin]
    - [0x9BDE80, bin]
    - [0x9C24C0, bin]
    - [0x9C28F0, bin] # rodata
    - [0x9C2910, bin] # rodata
  - name: world/area_trd/trd_10/
    type: code
    overlay: True
    start: 0x9C2910
    vram: 0x80240000
    files:
    - [0x9C2910, c]
    - [0x9C3130, c]
    - [0x9C3160, bin]
    - [0x9C3A30, bin]
    - [0x9C4FC0, bin]
    - [0x9C53B0, bin] # rodata
    - [0x9C53E0, bin] # rodata
  - name: world/area_nok/nok_01/
    type: code
    overlay: True
    start: 0x9C53E0
    vram: 0x80240000
    files:
    - [0x9C53E0, c]
    - [0x9C7D10, c]
    - [0x9C7F50, bin]
    - [0x9C8350, bin]
    - [0x9C8920, bin]
    - [0x9C89E0, bin]
    - [0x9CB328, bin]
    - [0x9D4EF0, bin]
    - [0x9D5110, bin]
    - [0x9D5BF0, bin]
    - [0x9D5F80, bin]
    - [0x9D6E60, bin] # rodata
    - [0x9D7020, bin] # rodata
  - name: world/area_nok/nok_02/
    type: code
    overlay: True
    start: 0x9D7020
    vram: 0x80240000
    files:
    - [0x9D7020, c]
    - [0x9D7770, c]
    - [0x9D7990, c]
    - [0x9D7AA0, c]
    - [0x9DA8F0, c]
    - [0x9DB380, c]
    - [0x9DB5C0, bin]
    - [0x9DB6C0, bin]
    - [0x9DCD20, bin]
    - [0x9DCF50, bin]
    - [0x9DDE40, bin]
    - [0x9DDE90, bin]
    - [0x9E8B60, bin]
    - [0x9E9420, bin]
    - [0x9EA630, bin]
    - [0x9EB3D0, bin]
    - [0x9EB620, bin] # rodata
    - [0x9EB640, bin] # rodata
  - name: world/area_nok/nok_03/
    type: code
    overlay: True
    start: 0x9EB7F0
    vram: 0x80240000
    files:
    - [0x9EB7F0, c]
    - [0x9EC610, bin]
    - [0x9EC700, bin]
    - [0x9ECBD0, bin]
    - [0x9EDB90, bin] # rodata
    - [0x9EDBF0, bin] # rodata
  - name: world/area_nok/nok_04/
    type: code
    overlay: True
    start: 0x9EDBF0
    vram: 0x80240000
    files:
    - [0x9EDBF0, c]
    - [0x9EEA80, c]
    - [0x9EEB20, bin]
    - [0x9EEC40, bin]
    - [0x9EEEB0, bin]
    - [0x9EF338, bin]
    - [0x9F4A00, bin] # rodata
    - [0x9F4A10, bin] # rodata
    - [0x9F4A30, bin] # rodata
  - name: world/area_nok/nok_11/
    type: code
    overlay: True
    start: 0x9F4A40
    vram: 0x80240000
    files:
    - [0x9F4A40, c]
    - [0x9F6990, bin]
    - [0x9F6A50, bin]
    - [0x9F7180, bin]
    - [0x9FA720, bin] # rodata
    - [0x9FA790, bin] # rodata
    - [0x9FA7F0, bin] # rodata
  - name: world/area_nok/nok_12/
    type: code
    overlay: True
    start: 0x9FA7F0
    vram: 0x80240000
    files:
    - [0x9FA7F0, c]
    - [0x9FA970, c]
    - [0x9FAAE0, c]
    - [0x9FAB20, c]
    - [0x9FAD60, c]
    - [0x9FC6D0, c]
    - [0x9FC8B0, bin]
    - [0x9FC970, bin]
    - [0x9FD410, bin]
    - [0x9FE000, bin]
    - [0x9FFB70, bin]
    - [0xA00250, bin] # rodata
    - [0xA002C0, bin] # rodata
    - [0xA00600, bin] # rodata
  - name: world/area_nok/nok_13/
    type: code
    overlay: True
    start: 0xA00600
    vram: 0x80240000
    files:
    - [0xA00600, c]
    - [0xA01420, c]
    - [0xA01A90, bin]
    - [0xA01B40, bin]
    - [0xA02040, bin]
    - [0xA02420, bin]
    - [0xA026C0, bin]
    - [0xA027B0, bin] # rodata
    - [0xA027D0, bin] # rodata
    - [0xA02820, bin] # rodata
    - [0xA02840, bin] # rodata
  - name: world/area_nok/nok_14/
    type: code
    overlay: True
    start: 0xA02840
    vram: 0x80240000
    files:
    - [0xA02840, c]
    - [0xA029C0, c]
    - [0xA02A00, c]
    - [0xA04C60, bin]
    - [0xA04D00, bin]
    - [0xA052F0, bin]
    - [0xA057B0, bin]
    - [0xA06110, bin]
    - [0xA06DF0, bin] # rodata
    - [0xA06E60, bin] # rodata
    - [0xA06EB8, bin] # rodata
    - [0xA06F00, bin] # rodata
  - name: world/area_nok/nok_15/
    type: code
    overlay: True
    start: 0xA06F00
    vram: 0x80240000
    files:
    - [0xA06F00, c]
    - [0xA09440, c]
    - [0xA09680, bin]
    - [0xA09750, bin]
    - [0xA0AB50, bin]
    - [0xA0AB90, bin]
    - [0xA0BBD0, bin] # rodata
    - [0xA0BBF0, bin] # rodata
    - [0xA0BC50, bin] # rodata
    - [0xA0BCA8, bin] # rodata
    - [0xA0BCF0, bin] # rodata
  - name: world/area_hos/hos_00/
    type: code
    overlay: True
    start: 0xA0BCF0
    vram: 0x80240000
    files:
    - [0xA0BCF0, c]
    - [0xA0BD40, c]
    - [0xA0C4B0, c]
    - [0xA0C4E0, c]
    - [0xA0C930, c]
    - [0xA0CA00, bin]
    - [0xA0D720, bin]
    - [0xA0D7A0, bin]
    - [0xA0E520, bin]
    - [0xA107E0, bin]
    - [0xA10820, bin] # rodata
    - [0xA10830, bin] # rodata
    - [0xA10870, bin] # rodata
    - [0xA10880, bin] # rodata
  - name: world/area_hos/hos_01/
    type: code
    overlay: True
    start: 0xA10880
    vram: 0x80240000
    files:
    - [0xA10880, c]
    - [0xA11020, c]
    - [0xA11650, c]
    - [0xA116A0, bin]
    - [0xA11760, bin]
    - [0xA12E00, bin]
    - [0xA15860, bin]
    - [0xA158D0, bin]
    - [0xA161F0, bin] # rodata
  - name: world/area_hos/hos_02/
    type: code
    overlay: True
    start: 0xA16220
    vram: 0x80240000
    files:
    - [0xA16220, c]
    - [0xA171F0, c]
    - [0xA17210, c]
    - [0xA18D00, bin]
    - [0xA18E50, bin]
    - [0xA19530, bin]
    - [0xA1A6A0, bin]
    - [0xA1ADA0, bin]
    - [0xA1AFF0, bin] # rodata
    - [0xA1B098, bin] # rodata
    - [0xA1B100, bin] # rodata
  - name: world/area_hos/hos_03/
    type: code
    overlay: True
    start: 0xA1B100
    vram: 0x80240000
    files:
    - [0xA1B100, c]
    - [0xA1B130, c]
    - [0xA1BB70, c]
    - [0xA1BDB0, c]
    - [0xA1E640, bin]
    - [0xA1E790, bin]
    - [0xA1EC30, bin]
    - [0xA1F3C0, bin]
    - [0xA23120, bin]
    - [0xA26C00, bin]
    - [0xA26E00, bin]
    - [0xA26E50, bin] # rodata
    - [0xA26E70, bin] # rodata
    - [0xA26ED0, bin] # rodata
  - name: world/area_hos/hos_04/
    type: code
    overlay: True
    start: 0xA26ED0
    vram: 0x80240000
    files:
    - [0xA26ED0, c]
    - [0xA27490, c]
    - [0xA274B0, c]
    - [0xA27A30, c]
    - [0xA27AA0, c]
    - [0xA27D60, bin]
    - [0xA27F20, bin]
    - [0xA285C0, bin]
    - [0xA28920, bin]
    - [0xA28990, bin]
    - [0xA289F4, bin]
    - [0xA290B0, bin]
    - [0xA2A120, bin]
    - [0xA2A1C0, bin] # rodata
    - [0xA2A1E0, bin] # rodata
    - [0xA2A1F8, bin] # rodata
    - [0xA2A240, bin] # rodata
  - name: world/area_hos/hos_05/
    type: code
    overlay: True
    start: 0xA2A240
    vram: 0x80240000
    files:
    - [0xA2A240, c]
    - [0xA2AA70, c]
    - [0xA2AAC0, c]
    - [0xA2EC30, c]
    - [0xA2EF00, c]
    - [0xA2FAA0, bin]
    - [0xA2FCD0, bin]
    - [0xA30810, bin]
    - [0xA37CD0, bin]
    - [0xA37E70, bin]
    - [0xA39400, bin] # rodata
    - [0xA39410, bin] # rodata
    - [0xA394A0, bin] # rodata
    - [0xA394C0, bin] # rodata
    - [0xA394E0, bin] # rodata
  - name: world/area_hos/hos_06/
    type: code
    overlay: True
    start: 0xA394E0
    vram: 0x80240000
    files:
    - [0xA394E0, c]
    - [0xA397F0, c]
    - [0xA3A210, c]
    - [0xA3A230, c]
    - [0xA3B4B0, c]
    - [0xA3BA40, bin]
    - [0xA3BAE0, bin]
    - [0xA3C090, bin]
    - [0xA3DAB0, bin]
    - [0xA3F730, bin] # rodata
    - [0xA3F740, bin] # rodata
  - name: world/area_hos/hos_10/
    type: code
    overlay: True
    start: 0xA3F740
    vram: 0x80240000
    files:
    - [0xA3F740, c]
    - [0xA3F760, c]
    - [0xA3FBA0, c]
    - [0xA3FEB0, c]
    - [0xA403C0, bin]
    - [0xA40540, bin]
    - [0xA42DA0, bin]
    - [0xA43920, bin]
    - [0xA45910, bin] # rodata
    - [0xA45930, bin] # rodata
  - name: world/area_hos/hos_20/
    type: code
    overlay: True
    start: 0xA45930
    vram: 0x80240000
    files:
    - [0xA45930, c]
    - [0xA45C40, c]
    - [0xA45C90, bin]
    - [0xA46350, bin]
    - [0xA46F40, bin] # rodata
  - name: world/area_kpa/kpa_01/
    type: code
    overlay: True
    start: 0xA46F60
    vram: 0x80240000
    files:
    - [0xA46F60, c]
    - [0xA470C0, c]
    - [0xA479B0, bin]
    - [0xA47A60, bin]
    - [0xA47D70, bin]
    - [0xA48500, bin]
    - [0xA48550, bin] # rodata
    - [0xA485C0, bin] # rodata
  - name: world/area_kpa/kpa_03/
    type: code
    overlay: True
    start: 0xA485C0
    vram: 0x80240000
    files:
    - [0xA485C0, c]
    - [0xA48720, c]
    - [0xA4A410, c]
    - [0xA4A480, bin]
    - [0xA4A520, bin]
    - [0xA4A750, bin]
    - [0xA4BE30, bin] # rodata
    - [0xA4BEA0, bin] # rodata
    - [0xA4BED8, bin] # rodata
    - [0xA4BF60, bin] # rodata
  - name: world/area_kpa/kpa_04/
    type: code
    overlay: True
    start: 0xA4BF60
    vram: 0x80240000
    files:
    - [0xA4BF60, c]
    - [0xA4C0D0, bin]
    - [0xA4C1A0, bin]
    - [0xA4CA10, bin] # rodata
  - name: world/area_kpa/kpa_08/
    type: code
    overlay: True
    start: 0xA4CA20
    vram: 0x80240000
    files:
    - [0xA4CA20, c]
    - [0xA4CAC0, c]
    - [0xA4DEC0, bin]
    - [0xA4DF90, bin]
    - [0xA4E250, bin]
    - [0xA4E710, bin]
    - [0xA4EF30, bin] # rodata
    - [0xA4EF78, bin] # rodata
    - [0xA4F000, bin] # rodata
  - name: world/area_kpa/kpa_09/
    type: code
    overlay: True
    start: 0xA4F000
    vram: 0x80240000
    files:
    - [0xA4F000, c]
    - [0xA4F0A0, c]
    - [0xA502F0, bin]
    - [0xA503C0, bin]
    - [0xA506D0, bin]
    - [0xA50B90, bin]
    - [0xA517B0, bin] # rodata
    - [0xA51980, bin] # rodata
  - name: world/area_kpa/kpa_10/
    type: code
    overlay: True
    start: 0xA51980
    vram: 0x80240000
    files:
    - [0xA51980, c]
    - [0xA51C90, bin]
    - [0xA51D90, bin]
    - [0xA528A0, bin] # rodata
    - [0xA528C0, bin] # rodata
  - name: world/area_kpa/kpa_11/
    type: code
    overlay: True
    start: 0xA528C0
    vram: 0x80240000
    files:
    - [0xA528C0, c]
    - [0xA52BD0, c]
    - [0xA533B0, bin]
    - [0xA534C0, bin]
    - [0xA53D80, bin]
    - [0xA53E30, bin]
    - [0xA548D0, bin] # rodata
    - [0xA548F0, bin] # rodata
    - [0xA54950, bin] # rodata
  - name: world/area_kpa/kpa_12/
    type: code
    overlay: True
    start: 0xA54950
    vram: 0x80240000
    files:
    - [0xA54950, c]
    - [0xA54990, c]
    - [0xA54CA0, c]
    - [0xA54DC0, bin]
    - [0xA55620, bin]
    - [0xA55F00, bin] # rodata
    - [0xA55F20, bin] # rodata
  - name: world/area_kpa/kpa_13/
    type: code
    overlay: True
    start: 0xA55F20
    vram: 0x80240000
    files:
    - [0xA55F20, c]
    - [0xA55F60, c]
    - [0xA56270, c]
    - [0xA56390, bin]
    - [0xA56BD0, bin]
    - [0xA56CA0, bin]
    - [0xA57490, bin] # rodata
    - [0xA574B0, bin] # rodata
  - name: world/area_kpa/kpa_14/
    type: code
    overlay: True
    start: 0xA574B0
    vram: 0x80240000
    files:
    - [0xA574B0, c]
    - [0xA574F0, c]
    - [0xA57830, c]
    - [0xA57D20, bin]
    - [0xA57E40, bin]
    - [0xA58DB0, bin]
    - [0xA59060, bin]
    - [0xA59370, bin] # rodata
    - [0xA59390, bin] # rodata
  - name: world/area_kpa/kpa_15/
    type: code
    overlay: True
    start: 0xA59390
    vram: 0x80240000
    files:
    - [0xA59390, c]
    - [0xA596A0, c]
    - [0xA59960, bin]
    - [0xA59E30, bin]
    - [0xA5A020, bin] # rodata
    - [0xA5A030, bin] # rodata
  - name: world/area_kpa/kpa_16/
    type: code
    overlay: True
    start: 0xA5A030
    vram: 0x80240000
    files:
    - [0xA5A030, c]
    - [0xA5A340, c]
    - [0xA5A3D0, bin]
    - [0xA5B180, bin]
    - [0xA5CA10, bin] # rodata
    - [0xA5CA20, bin] # rodata
  - name: world/area_kpa/kpa_17/
    type: code
    overlay: True
    start: 0xA5CA20
    vram: 0x80240000
    files:
    - [0xA5CA20, bin]
    - [0xA5CB00, bin]
    - [0xA5CBD0, bin]
    - [0xA5CE90, bin]
    - [0xA5E0B0, bin] # rodata
  - name: world/area_kpa/kpa_32/
    type: code
    overlay: True
    start: 0xA5E0C0
    vram: 0x80240000
    files:
    - [0xA5E0C0, c]
    - [0xA5E3D0, bin]
    - [0xA5E4C0, bin]
    - [0xA5E500, bin]
    - [0xA5F060, bin] # rodata
  - name: world/area_kpa/kpa_33/
    type: code
    overlay: True
    start: 0xA5F080
    vram: 0x80240000
    files:
    - [0xA5F080, c]
    - [0xA5F390, bin]
    - [0xA5F480, bin]
    - [0xA5F4C0, bin]
    - [0xA60020, bin] # rodata
  - name: world/area_kpa/kpa_40/
    type: code
    overlay: True
    start: 0xA60040
    vram: 0x80240000
    files:
    - [0xA60040, bin]
    - [0xA60130, bin]
    - [0xA60450, bin] # rodata
    - [0xA60470, bin] # rodata
  - name: world/area_kpa/kpa_41/
    type: code
    overlay: True
    start: 0xA60470
    vram: 0x80240000
    files:
    - [0xA60470, bin]
    - [0xA60560, bin]
    - [0xA609B0, bin] # rodata
    - [0xA609D0, bin] # rodata
  - name: world/area_kpa/kpa_50/
    type: code
    overlay: True
    start: 0xA609D0
    vram: 0x80240000
    files:
    - [0xA609D0, c]
    - [0xA623F0, bin]
    - [0xA624D0, bin]
    - [0xA63E60, bin] # rodata
    - [0xA64090, bin] # rodata
  - name: world/area_kpa/kpa_51/
    type: code
    overlay: True
    start: 0xA64090
    vram: 0x80240000
    files:
    - [0xA64090, c]
    - [0xA640E0, c]
    - [0xA65CB0, bin]
    - [0xA65D80, bin]
    - [0xA660E0, bin]
    - [0xA66FB0, bin] # rodata
    - [0xA66FE0, bin] # rodata
    - [0xA67018, bin] # rodata
    - [0xA67098, bin] # rodata
    - [0xA67100, bin] # rodata
  - name: world/area_kpa/kpa_52/
    type: code
    overlay: True
    start: 0xA67100
    vram: 0x80240000
    files:
    - [0xA67100, c]
    - [0xA671E0, c]
    - [0xA68430, bin]
    - [0xA68510, bin]
    - [0xA68710, bin]
    - [0xA68B40, bin]
    - [0xA6AAC0, bin] # rodata
    - [0xA6AAE0, bin] # rodata
    - [0xA6ACA0, bin] # rodata
  - name: world/area_kpa/kpa_53/
    type: code
    overlay: True
    start: 0xA6ACA0
    vram: 0x80240000
    files:
    - [0xA6ACA0, c]
    - [0xA6AE10, bin]
    - [0xA6AEE0, bin]
    - [0xA6B270, bin]
    - [0xA6CA80, bin]
    - [0xA6CAC0, bin] # rodata
    - [0xA6CAF0, bin] # rodata
    - [0xA6CB00, bin] # rodata
  - name: world/area_kpa/kpa_60/
    type: code
    overlay: True
    start: 0xA6CB00
    vram: 0x80240000
    files:
    - [0xA6CB00, c]
    - [0xA6CBE0, c]
    - [0xA6CEF0, bin]
    - [0xA6E3A0, bin] # rodata
    - [0xA6E3E0, bin] # rodata
  - name: world/area_kpa/kpa_61/
    type: code
    overlay: True
    start: 0xA6E3E0
    vram: 0x80240000
    files:
    - [0xA6E3E0, c]
    - [0xA6E6F0, c]
    - [0xA70720, bin]
    - [0xA707F0, bin]
    - [0xA70FE0, bin]
    - [0xA71FC0, bin]
    - [0xA720A0, bin] # rodata
    - [0xA72110, bin] # rodata
    - [0xA72148, bin] # rodata
    - [0xA72220, bin] # rodata
  - name: world/area_kpa/kpa_62/
    type: code
    overlay: True
    start: 0xA72220
    vram: 0x80240000
    files:
    - [0xA72220, c]
    - [0xA72300, c]
    - [0xA72610, bin]
    - [0xA72740, bin]
    - [0xA73590, bin] # rodata
  - name: world/area_kpa/kpa_63/
    type: code
    overlay: True
    start: 0xA735B0
    vram: 0x80240000
    files:
    - [0xA735B0, c]
    - [0xA73740, bin]
    - [0xA738E0, bin]
    - [0xA73920, bin]
    - [0xA73D30, bin]
    - [0xA74860, bin] # rodata
  - name: world/area_kpa/kpa_70/
    type: code
    overlay: True
    start: 0xA74870
    vram: 0x80240000
    files:
    - [0xA74870, c]
    - [0xA74B80, c]
    - [0xA75360, bin]
    - [0xA75440, bin]
    - [0xA75B70, bin]
    - [0xA78450, bin] # rodata
    - [0xA784C0, bin] # rodata
  - name: world/area_kpa/kpa_81/
    type: code
    overlay: True
    start: 0xA784C0
    vram: 0x80240000
    files:
    - [0xA784C0, c]
    - [0xA78510, c]
    - [0xA78900, bin]
    - [0xA789F0, bin]
    - [0xA79200, bin]
    - [0xA7A4C0, bin] # rodata
    - [0xA7A500, bin] # rodata
  - name: world/area_kpa/kpa_82/
    type: code
    overlay: True
    start: 0xA7A500
    vram: 0x80240000
    files:
    - [0xA7A500, c]
    - [0xA7A550, c]
    - [0xA7A940, bin]
    - [0xA7AA10, bin]
    - [0xA7AF80, bin]
    - [0xA83460, bin] # rodata
    - [0xA83490, bin] # rodata
  - name: world/area_kpa/kpa_83/
    type: code
    overlay: True
    start: 0xA83490
    vram: 0x80240000
    files:
    - [0xA83490, c]
    - [0xA834E0, c]
    - [0xA83500, bin]
    - [0xA835D0, bin]
    - [0xA83AC0, bin]
    - [0xA86780, bin] # rodata
    - [0xA867B0, bin] # rodata
  - name: world/area_kpa/kpa_90/
    type: code
    overlay: True
    start: 0xA867B0
    vram: 0x80240000
    files:
    - [0xA867B0, bin]
    - [0xA86880, bin]
    - [0xA86A40, bin] # rodata
  - name: world/area_kpa/kpa_91/
    type: code
    overlay: True
    start: 0xA86A50
    vram: 0x80240000
    files:
    - [0xA86A50, c]
    - [0xA88280, c]
    - [0xA88360, bin]
    - [0xA88420, bin]
    - [0xA88730, bin]
    - [0xA8C230, bin]
    - [0xA8C470, bin] # rodata
    - [0xA8C480, bin] # rodata
    - [0xA8C7C0, bin] # rodata
  - name: world/area_kpa/kpa_94/
    type: code
    overlay: True
    start: 0xA8C7C0
    vram: 0x80240000
    files:
    - [0xA8C7C0, bin]
    - [0xA8C890, bin]
    - [0xA8CA70, bin] # rodata
  - name: world/area_kpa/kpa_95/
    type: code
    overlay: True
    start: 0xA8CA80
    vram: 0x80240000
    files:
    - [0xA8CA80, c]
    - [0xA8CB60, c]
    - [0xA8E390, bin]
    - [0xA8E450, bin]
    - [0xA8E690, bin]
    - [0xA8E970, bin]
    - [0xA92470, bin] # rodata
    - [0xA92480, bin] # rodata
    - [0xA927C0, bin] # rodata
  - name: world/area_kpa/kpa_96/
    type: code
    overlay: True
    start: 0xA927C0
    vram: 0x80240000
    files:
    - [0xA927C0, c]
    - [0xA927F0, bin]
    - [0xA928B0, bin]
    - [0xA93150, bin] # rodata
    - [0xA93160, bin] # rodata
  - name: world/area_kpa/kpa_100/
    type: code
    overlay: True
    start: 0xA93160
    vram: 0x80240000
    files:
    - [0xA93160, c]
    - [0xA931B0, bin]
    - [0xA93270, bin]
    - [0xA933D0, bin]
    - [0xA93410, bin] # rodata
    - [0xA93440, bin] # rodata
  - name: world/area_kpa/kpa_101/
    type: code
    overlay: True
    start: 0xA93440
    vram: 0x80240000
    files:
    - [0xA93440, c]
    - [0xA93490, bin]
    - [0xA93550, bin]
    - [0xA936D0, bin]
    - [0xA93710, bin] # rodata
    - [0xA93740, bin] # rodata
  - name: world/area_kpa/kpa_102/
    type: code
    overlay: True
    start: 0xA93740
    vram: 0x80240000
    files:
    - [0xA93740, c]
    - [0xA93A50, c]
    - [0xA96CD0, bin]
    - [0xA96DA0, bin]
    - [0xA97690, bin]
    - [0xA99250, bin] # rodata
    - [0xA99478, bin] # rodata
    - [0xA994B0, bin] # rodata
    - [0xA99590, bin] # rodata
  - name: world/area_kpa/kpa_111/
    type: code
    overlay: True
    start: 0xA99590
    vram: 0x80240000
    files:
    - [0xA99590, c]
    - [0xA9A950, bin]
    - [0xA9AA20, bin]
    - [0xA9ACF0, bin]
    - [0xA9C740, bin]
    - [0xA9C7C0, bin] # rodata
    - [0xA9C990, bin] # rodata
  - name: world/area_kpa/kpa_112/
    type: code
    overlay: True
    start: 0xA9C990
    vram: 0x80240000
    files:
    - [0xA9C990, bin]
    - [0xA9CA60, bin]
    - [0xA9CC20, bin] # rodata
  - name: world/area_kpa/kpa_113/
    type: code
    overlay: True
    start: 0xA9CC30
    vram: 0x80240000
    files:
    - [0xA9CC30, c]
    - [0xA9CC70, c]
    - [0xA9D6D0, bin]
    - [0xA9D7B0, bin]
    - [0xA9DA60, bin]
    - [0xA9DD00, bin]
    - [0xA9E900, bin] # rodata
    - [0xA9E920, bin] # rodata
    - [0xA9E980, bin] # rodata
  - name: world/area_kpa/kpa_114/
    type: code
    overlay: True
    start: 0xA9E980
    vram: 0x80240000
    files:
    - [0xA9E980, c]
    - [0xA9E9D0, bin]
    - [0xA9EAA0, bin]
    - [0xA9ED10, bin] # rodata
    - [0xA9ED40, bin] # rodata
  - name: world/area_kpa/kpa_115/
    type: code
    overlay: True
    start: 0xA9ED40
    vram: 0x80240000
    files:
    - [0xA9ED40, c]
    - [0xAA0100, bin]
    - [0xAA01E0, bin]
    - [0xAA0430, bin]
    - [0xAA0B20, bin]
    - [0xAA1D00, bin] # rodata
    - [0xAA1D20, bin] # rodata
    - [0xAA1EE0, bin] # rodata
  - name: world/area_kpa/kpa_116/
    type: code
    overlay: True
    start: 0xAA1EE0
    vram: 0x80240000
    files:
    - [0xAA1EE0, bin]
    - [0xAA1FB0, bin]
    - [0xAA2170, bin] # rodata
  - name: world/area_kpa/kpa_117/
    type: code
    overlay: True
    start: 0xAA2180
    vram: 0x80240000
    files:
    - [0xAA2180, bin]
    - [0xAA2240, bin]
    - [0xAA23B0, bin] # rodata
    - [0xAA23C0, bin] # rodata
  - name: world/area_kpa/kpa_118/
    type: code
    overlay: True
    start: 0xAA23C0
    vram: 0x80240000
    files:
    - [0xAA23C0, bin]
    - [0xAA2490, bin]
    - [0xAA2650, bin] # rodata
  - name: world/area_kpa/kpa_119/
    type: code
    overlay: True
    start: 0xAA2660
    vram: 0x80240000
    files:
    - [0xAA2660, bin]
    - [0xAA2720, bin]
    - [0xAA2760, bin]
    - [0xAA28E0, bin] # rodata
    - [0xAA28F0, bin] # rodata
  - name: world/area_kpa/kpa_121/
    type: code
    overlay: True
    start: 0xAA28F0
    vram: 0x80240000
    files:
    - [0xAA28F0, bin]
    - [0xAA29C0, bin]
    - [0xAA2D10, bin] # rodata
  - name: world/area_kpa/kpa_130/
    type: code
    overlay: True
    start: 0xAA2D20
    vram: 0x80240000
    files:
    - [0xAA2D20, c]
    - [0xAA3460, bin]
    - [0xAA3530, bin]
    - [0xAA3870, bin]
    - [0xAA7460, bin] # rodata
  - name: world/area_kpa/kpa_133/
    type: code
    overlay: True
    start: 0xAA7480
    vram: 0x80240000
    files:
    - [0xAA7480, c]
    - [0xAA7790, c]
    - [0xAA78F0, bin]
    - [0xAA79E0, bin]
    - [0xAA8290, bin]
    - [0xAA8C70, bin]
    - [0xAA8F10, bin]
    - [0xAA8F90, bin] # rodata
  - name: world/area_kpa/kpa_134/
    type: code
    overlay: True
    start: 0xAA8FA0
    vram: 0x80240000
    files:
    - [0xAA8FA0, c]
    - [0xAA92B0, c]
    - [0xAA94B0, c]
    - [0xAA96A0, bin]
    - [0xAA9790, bin]
    - [0xAAA060, bin]
    - [0xAABF00, bin]
    - [0xAAC3B0, bin]
    - [0xAAC820, bin] # rodata
  - name: world/area_osr/osr_00/
    type: code
    overlay: True
    start: 0xAAC830
    vram: 0x80240000
    files:
    - [0xAAC830, c]
    - [0xAACBB0, c]
    - [0xAACFC0, bin]
    - [0xAAD790, bin]
    - [0xAAFFD0, bin] # rodata
  - name: world/area_osr/osr_01/
    type: code
    overlay: True
    start: 0xAAFFF0
    vram: 0x80240000
    files:
    - [0xAAFFF0, c]
    - [0xAB0040, c]
    - [0xAB0350, c]
    - [0xAB0AB0, bin]
    - [0xAB0C10, bin]
    - [0xAB1150, bin]
    - [0xAB2150, bin] # rodata
  - name: world/area_osr/osr_02/
    type: code
    overlay: True
    start: 0xAB2170
    vram: 0x80240000
    files:
    - [0xAB2170, c]
    - [0xAB2190, c]
    - [0xAB21D0, c]
    - [0xAB2290, c]
    - [0xAB22C0, bin]
    - [0xAB2B00, bin]
    - [0xAB2BB0, bin]
    - [0xAB5D40, bin]
    - [0xAB6270, bin] # rodata
    - [0xAB6290, bin] # rodata
  - name: world/area_osr/osr_03/
    type: code
    overlay: True
    start: 0xAB6290
    vram: 0x80240000
    files:
    - [0xAB6290, c]
    - [0xAB62B0, c]
    - [0xAB6610, bin]
    - [0xAB6DB0, bin]
    - [0xAB7E20, bin]
    - [0xAB8350, bin]
    - [0xAB8B10, bin]
    - [0xAB9270, bin] # rodata
    - [0xAB92B0, bin] # rodata
  - name: world/area_osr/osr_04/
    type: code
    overlay: True
    start: 0xAB92B0
    vram: 0x80240000
    files:
    - [0xAB92B0, c]
    - [0xAB9370, bin]
    - [0xAB95D0, bin]
    - [0xABB260, bin] # rodata
    - [0xABB290, bin] # rodata
  - name: world/area_kkj/kkj_00/
    type: code
    overlay: True
    start: 0xABB290
    vram: 0x80240000
    files:
    - [0xABB290, c]
    - [0xABB340, c]
    - [0xABC250, bin]
    - [0xABC3D0, bin]
    - [0xABEC70, bin]
    - [0xABEF20, bin]
    - [0xAC40D0, bin]
    - [0xAC4FB0, bin] # rodata
    - [0xAC5170, bin] # rodata
  - name: world/area_kkj/kkj_01/
    type: code
    overlay: True
    start: 0xAC5170
    vram: 0x80240000
    files:
    - [0xAC5170, c]
    - [0xAC6000, bin]
    - [0xAC6140, bin]
    - [0xAC67E0, bin]
    - [0xAC8B60, bin] # rodata
    - [0xAC8B80, bin] # rodata
  - name: world/area_kkj/kkj_02/
    type: code
    overlay: True
    start: 0xAC8D20
    vram: 0x80240000
    files:
    - [0xAC8D20, bin]
    - [0xAC8E40, bin]
    - [0xAC9160, bin]
    - [0xAC9700, bin] # rodata
  - name: world/area_kkj/kkj_03/
    type: code
    overlay: True
    start: 0xAC9710
    vram: 0x80240000
    files:
    - [0xAC9710, c]
    - [0xAC9730, c]
    - [0xAC9A40, bin]
    - [0xAC9C00, bin]
    - [0xACA010, bin]
    - [0xACA250, bin]
    - [0xACAB00, bin] # rodata
    - [0xACAB20, bin] # rodata
  - name: world/area_kkj/kkj_10/
    type: code
    overlay: True
    start: 0xACAB20
    vram: 0x80240000
    files:
    - [0xACAB20, c]
    - [0xACAB90, c]
    - [0xACABD0, c]
    - [0xACB3C0, c]
    - [0xACBBF0, bin]
    - [0xACC510, bin]
    - [0xACC700, bin]
    - [0xACE0D0, bin] # rodata
  - name: world/area_kkj/kkj_11/
    type: code
    overlay: True
    start: 0xACE140
    vram: 0x80240000
    files:
    - [0xACE140, c]
    - [0xACE1B0, c]
    - [0xACE1F0, c]
    - [0xACE9E0, c]
    - [0xACF210, bin]
    - [0xACFD40, bin]
    - [0xACFF30, bin]
    - [0xAD02E0, bin]
    - [0xAD27F0, bin]
    - [0xAD4010, bin] # rodata
  - name: world/area_kkj/kkj_12/
    type: code
    overlay: True
    start: 0xAD4090
    vram: 0x80240000
    files:
    - [0xAD4090, c]
    - [0xAD4100, c]
    - [0xAD4940, bin]
    - [0xAD5EA0, bin] # rodata
  - name: world/area_kkj/kkj_13/
    type: code
    overlay: True
    start: 0xAD5ED0
    vram: 0x80240000
    files:
    - [0xAD5ED0, c]
    - [0xAD5EF0, c]
    - [0xAD6200, c]
    - [0xAD6630, bin]
    - [0xAD6780, bin]
    - [0xAD6820, bin]
    - [0xAD6E60, bin]
    - [0xAD8650, bin]
    - [0xAD9460, bin]
    - [0xADAE60, bin] # rodata
  - name: world/area_kkj/kkj_14/
    type: code
    overlay: True
    start: 0xADAEA0
    vram: 0x80240000
    files:
    - [0xADAEA0, c]
    - [0xADAEF0, c]
    - [0xADB360, bin]
    - [0xADB5C0, bin]
    - [0xADC0F0, bin]
    - [0xADD870, bin]
    - [0xADE870, bin]
    - [0xADED00, bin]
    - [0xADF190, bin]
    - [0xADFA50, bin]
    - [0xAE1B30, bin]
    - [0xAE1E80, bin]
    - [0xAE3160, bin]
    - [0xAE32D0, bin]
    - [0xAE3610, bin]
    - [0xAE3850, bin]
    - [0xAE5550, bin] # rodata
  - name: world/area_kkj/kkj_15/
    type: code
    overlay: True
    start: 0xAE5590
    vram: 0x80240000
    files:
    - [0xAE5590, c]
    - [0xAE58D0, c]
    - [0xAE5A90, c]
    - [0xAE5B60, c]
    - [0xAE5BA0, bin]
    - [0xAE5CE0, bin]
    - [0xAE5D80, bin]
    - [0xAE65A0, bin]
    - [0xAE6BF0, bin]
    - [0xAE8A50, bin]
    - [0xAEA0D0, bin]
    - [0xAEA230, bin]
    - [0xAEB820, bin]
    - [0xAECB30, bin]
    - [0xAED3E0, bin] # rodata
    - [0xAED410, bin] # rodata
  - name: world/area_kkj/kkj_16/
    type: code
    overlay: True
    start: 0xAED410
    vram: 0x80240000
    files:
    - [0xAED410, c]
    - [0xAEDC60, c]
    - [0xAEE490, bin]
    - [0xAEE7F0, bin]
    - [0xAF09D0, bin]
    - [0xAF1B10, bin]
    - [0xAF1C10, bin] # rodata
  - name: world/area_kkj/kkj_17/
    type: code
    overlay: True
    start: 0xAF1C60
    vram: 0x80240000
    files:
    - [0xAF1C60, c]
    - [0xAF2200, bin]
    - [0xAF2440, bin]
    - [0xAF2520, bin]
    - [0xAF2C90, bin] # rodata
    - [0xAF2CA0, bin] # rodata
  - name: world/area_kkj/kkj_18/
    type: code
    overlay: True
    start: 0xAF2CA0
    vram: 0x80240000
    files:
    - [0xAF2CA0, c]
    - [0xAF2FE0, c]
    - [0xAF34C0, bin]
    - [0xAF3560, bin]
    - [0xAF3600, bin]
    - [0xAF3CB0, bin]
    - [0xAF4BB0, bin]
    - [0xAF7920, bin] # rodata
    - [0xAF7940, bin] # rodata
    - [0xAF7950, bin] # rodata
  - name: world/area_kkj/kkj_19/
    type: code
    overlay: True
    start: 0xAF7950
    vram: 0x80240000
    files:
    - [0xAF7950, c]
    - [0xAF7C00, c]
    - [0xAF8660, bin]
    - [0xAF8808, bin]
    - [0xAF8B40, bin]
    - [0xAF9050, bin]
    - [0xAF9460, bin]
    - [0xAFDAF0, bin] # rodata
    - [0xAFDB40, bin] # rodata
  - name: world/area_kkj/kkj_20/
    type: code
    overlay: True
    start: 0xAFDB40
    vram: 0x80240000
    files:
    - [0xAFDB40, c]
    - [0xAFDE00, c]
    - [0xAFE130, bin]
    - [0xAFE1E0, bin]
    - [0xAFE3C0, bin]
    - [0xAFE610, bin]
    - [0xB02290, bin] # rodata
    - [0xB022A0, bin] # rodata
  - name: world/area_kkj/kkj_21/
    type: code
    overlay: True
    start: 0xB022A0
    vram: 0x80240000
    files:
    - [0xB022A0, bin]
    - [0xB024E0, bin] # rodata
    - [0xB024F0, bin] # rodata
  - name: world/area_kkj/kkj_22/
    type: code
    overlay: True
    start: 0xB024F0
    vram: 0x80240000
    files:
    - [0xB024F0, bin]
    - [0xB025A0, bin]
    - [0xB02870, bin] # rodata
  - name: world/area_kkj/kkj_23/
    type: code
    overlay: True
    start: 0xB02880
    vram: 0x80240000
    files:
    - [0xB02880, c]
    - [0xB028A0, c]
    - [0xB03190, c]
    - [0xB03250, bin]
    - [0xB03300, bin]
    - [0xB036B0, bin]
    - [0xB04420, bin]
    - [0xB04FB0, bin]
    - [0xB06530, bin] # rodata
    - [0xB06550, bin] # rodata
  - name: world/area_kkj/kkj_24/
    type: code
    overlay: True
    start: 0xB06570
    vram: 0x80240000
    files:
    - [0xB06570, c]
    - [0xB06590, bin]
    - [0xB06640, bin]
    - [0xB069B0, bin]
    - [0xB069F0, bin] # rodata
  - name: world/area_kkj/kkj_25/
    type: code
    overlay: True
    start: 0xB06A00
    vram: 0x80240000
    files:
    - [0xB06A00, c]
    - [0xB06A20, c]
    - [0xB06A50, c]
    - [0xB06A80, c]
    - [0xB06D10, c]
    - [0xB07940, bin]
    - [0xB081C0, bin]
    - [0xB0B310, bin]
    - [0xB0E3A0, bin]
    - [0xB0F280, bin]
    - [0xB13100, bin] # rodata
  - name: world/area_kkj/kkj_26/
    type: code
    overlay: True
    start: 0xB13120
    vram: 0x80240000
    files:
    - [0xB13120, c]
    - [0xB13150, bin]
    - [0xB13500, bin]
    - [0xB13A40, bin]
    - [0xB13D50, bin] # rodata
  - name: world/area_kkj/kkj_27/
    type: code
    overlay: True
    start: 0xB13D70
    vram: 0x80240000
    files:
    - [0xB13D70, c]
    - [0xB14080, c]
    - [0xB14210, bin]
    - [0xB14340, bin]
    - [0xB143E0, bin]
    - [0xB14E90, bin] # rodata
  - name: world/area_kkj/kkj_28/
    type: code
    overlay: True
    start: 0xB14EA0
    vram: 0x80240000
    files:
    - [0xB14EA0, bin]
    - [0xB150A0, bin] # rodata
    - [0xB150B0, bin] # rodata
  - name: world/area_kkj/kkj_29/
    type: code
    overlay: True
    start: 0xB150B0
    vram: 0x80240000
    files:
    - [0xB150B0, c]
    - [0xB150E0, c]
    - [0xB15120, bin]
    - [0xB15410, bin]
    - [0xB15DA0, bin]
    - [0xB1A8F0, bin] # rodata
  - name: world/area_tst/tst_01/
    type: code
    overlay: True
    start: 0xB1A900
    vram: 0x80240000
    files:
    - [0xB1A900, bin]
    - [0xB1AB20, bin]
    - [0xB1AC20, bin] # rodata
  - name: world/area_tst/tst_02/
    type: code
    overlay: True
    start: 0xB1AC30
    vram: 0x80240000
    files:
    - [0xB1AC30, bin]
    - [0xB1AE50, bin]
    - [0xB1AF70, bin] # rodata
  - name: world/area_tst/tst_03/
    type: code
    overlay: True
    start: 0xB1AF80
    vram: 0x80240000
    files:
    - [0xB1AF80, bin]
    - [0xB1B240, bin]
    - [0xB1B560, bin] # rodata
  - name: world/area_tst/tst_04/
    type: code
    overlay: True
    start: 0xB1B570
    vram: 0x80240000
    files:
    - [0xB1B570, c]
    - [0xB1BBD0, c]
    - [0xB1BC00, bin]
    - [0xB1C1E0, bin]
    - [0xB1C220, bin]
    - [0xB1C270, bin]
    - [0xB1C510, bin]
    - [0xB1C530, bin] # rodata
    - [0xB1C540, bin] # rodata
  - name: world/area_tst/tst_10/
    type: code
    overlay: True
    start: 0xB1C540
    vram: 0x80240000
    files:
    - [0xB1C540, bin]
    - [0xB1CA40, bin] # rodata
    - [0xB1CA50, bin] # rodata
  - name: world/area_tst/tst_11/
    type: code
    overlay: True
    start: 0xB1CA50
    vram: 0x80240000
    files:
    - [0xB1CA50, c]
    - [0xB1D1C0, bin]
    - [0xB1D2A0, bin]
    - [0xB1D2F0, bin]
  - name: world/area_tst/tst_12/
    type: code
    overlay: True
    start: 0xB1D2F0
    vram: 0x80240000
    files:
    - [0xB1D2F0, bin]
    - [0xB1D760, bin]
  - name: world/area_tst/tst_13/
    type: code
    overlay: True
    start: 0xB1D760
    vram: 0x80240000
    files:
    - [0xB1D760, c]
    - [0xB1DB20, bin]
    - [0xB20460, bin] # rodata
    - [0xB20470, bin] # rodata
  - name: world/area_tst/tst_20/
    type: code
    overlay: True
    start: 0xB20470
    vram: 0x80240000
    files:
    - [0xB20470, bin]
  - name: world/area_jan/jan_00/
    type: code
    overlay: True
    start: 0xB20540
    vram: 0x80240000
    files:
    - [0xB20540, c]
    - [0xB216E0, c]
    - [0xB21EA0, c]
    - [0xB220E0, bin]
    - [0xB22190, bin]
    - [0xB226D0, bin]
    - [0xB25E90, bin]
    - [0xB275B0, bin]
    - [0xB27FE0, bin] # rodata
    - [0xB28030, bin] # rodata
  - name: world/area_jan/jan_01/
    type: code
    overlay: True
    start: 0xB28030
    vram: 0x80240000
    files:
    - [0xB28030, c]
    - [0xB291C0, c]
    - [0xB29400, bin]
    - [0xB294A0, bin]
    - [0xB299B0, bin]
    - [0xB2B430, bin]
    - [0xB2B590, bin]
    - [0xB2C410, bin] # rodata
    - [0xB2C470, bin] # rodata
  - name: world/area_jan/jan_02/
    type: code
    overlay: True
    start: 0xB2C470
    vram: 0x80240000
    files:
    - [0xB2C470, c]
    - [0xB2C4A0, c]
    - [0xB2C8A0, c]
    - [0xB2EB50, c]
    - [0xB2ED90, bin]
    - [0xB2EEA0, bin]
    - [0xB2F410, bin]
    - [0xB33E00, bin]
    - [0xB33E50, bin]
    - [0xB34A20, bin] # rodata
  - name: world/area_jan/jan_03/
    type: code
    overlay: True
    start: 0xB34BD0
    vram: 0x80240000
    files:
    - [0xB34BD0, c]
    - [0xB37B70, c]
    - [0xB37C20, c]
    - [0xB37E60, bin]
    - [0xB39530, bin]
    - [0xB435D0, bin]
    - [0xB438B0, bin]
    - [0xB43B60, bin]
    - [0xB445A0, bin] # rodata
    - [0xB445C0, bin] # rodata
    - [0xB44770, bin] # rodata
  - name: world/area_jan/jan_04/
    type: code
    overlay: True
    start: 0xB44770
    vram: 0x80240000
    files:
    - [0xB44770, c]
    - [0xB447B0, c]
    - [0xB44AC0, c]
    - [0xB44D80, c]
    - [0xB44F10, c]
    - [0xB45150, c]
    - [0xB451F0, c]
    - [0xB45730, c]
    - [0xB45860, bin]
    - [0xB45A20, bin]
    - [0xB461B0, bin]
    - [0xB47EC0, bin]
    - [0xB47FE0, bin]
    - [0xB48B70, bin]
    - [0xB490C0, bin]
    - [0xB497F0, bin]
    - [0xB4A4B0, bin]
    - [0xB4AA20, bin] # rodata
    - [0xB4AA50, bin] # rodata
    - [0xB4AA70, bin] # rodata
  - name: world/area_jan/jan_05/
    type: code
    overlay: True
    start: 0xB4AA70
    vram: 0x80240000
    files:
    - [0xB4AA70, c]
    - [0xB4AAB0, c]
    - [0xB4ADC0, c]
    - [0xB4AF10, c]
    - [0xB4B260, c]
    - [0xB4D140, bin]
    - [0xB4D200, bin]
    - [0xB4D7A0, bin]
    - [0xB4E050, bin]
    - [0xB4F170, bin]
    - [0xB517F0, bin]
    - [0xB523E0, bin]
    - [0xB52470, bin] # rodata
    - [0xB524A0, bin] # rodata
    - [0xB524E8, bin] # rodata
    - [0xB52830, bin] # rodata
  - name: world/area_jan/jan_06/
    type: code
    overlay: True
    start: 0xB52830
    vram: 0x80240000
    files:
    - [0xB52830, c]
    - [0xB52B40, c]
    - [0xB52BE0, c]
    - [0xB52D30, c]
    - [0xB52F70, c]
    - [0xB54E10, bin]
    - [0xB55860, bin]
    - [0xB55F40, bin]
    - [0xB567F0, bin]
    - [0xB572C0, bin]
    - [0xB57320, bin]
    - [0xB586B0, bin]
    - [0xB594C0, bin] # rodata
    - [0xB59528, bin] # rodata
    - [0xB59870, bin] # rodata
  - name: world/area_jan/jan_07/
    type: code
    overlay: True
    start: 0xB59870
    vram: 0x80240000
    files:
    - [0xB59870, c]
    - [0xB5A610, c]
    - [0xB5A850, c]
    - [0xB5AA90, bin]
    - [0xB5AB20, bin]
    - [0xB5ACA0, bin]
    - [0xB5CA50, bin]
    - [0xB5D490, bin]
    - [0xB5DF60, bin] # rodata
    - [0xB5DF70, bin] # rodata
  - name: world/area_jan/jan_08/
    type: code
    overlay: True
    start: 0xB5E2B0
    vram: 0x80240000
    files:
    - [0xB5E2B0, c]
    - [0xB5E5C0, c]
    - [0xB5E910, c]
    - [0xB5F650, c]
    - [0xB604A0, c]
    - [0xB606E0, bin]
    - [0xB60790, bin]
    - [0xB620B0, bin]
    - [0xB62850, bin]
    - [0xB64B90, bin]
    - [0xB65740, bin] # rodata
    - [0xB65760, bin] # rodata
    - [0xB65770, bin] # rodata
  - name: world/area_jan/jan_09/
    type: code
    overlay: True
    start: 0xB65AB0
    vram: 0x80240000
    files:
    - [0xB65AB0, c]
    - [0xB660A0, c]
    - [0xB663F0, c]
    - [0xB67190, c]
    - [0xB673D0, bin]
    - [0xB687D0, bin]
    - [0xB6B400, bin]
    - [0xB6BFB0, bin]
    - [0xB6C020, bin] # rodata
    - [0xB6C050, bin] # rodata
  - name: world/area_jan/jan_10/
    type: code
    overlay: True
    start: 0xB6C390
    vram: 0x80240000
    files:
    - [0xB6C390, c]
    - [0xB6C6A0, c]
    - [0xB6D4C0, c]
    - [0xB6D610, c]
    - [0xB6D890, c]
    - [0xB6DAD0, bin]
    - [0xB6DB60, bin]
    - [0xB6F1D0, bin]
    - [0xB6FC50, bin]
    - [0xB707C0, bin]
    - [0xB70800, bin] # rodata
    - [0xB70810, bin] # rodata
    - [0xB70860, bin] # rodata
  - name: world/area_jan/jan_11/
    type: code
    overlay: True
    start: 0xB70860
    vram: 0x80240000
    files:
    - [0xB70860, c]
    - [0xB71010, c]
    - [0xB71060, bin]
    - [0xB710F0, bin]
    - [0xB728B0, bin]
    - [0xB730A0, bin] # rodata
    - [0xB730B0, bin] # rodata
  - name: world/area_jan/jan_12/
    type: code
    overlay: True
    start: 0xB730B0
    vram: 0x80240000
    files:
    - [0xB730B0, c]
    - [0xB73570, c]
    - [0xB74310, bin]
    - [0xB75250, bin]
    - [0xB75D30, bin]
    - [0xB76450, bin] # rodata
    - [0xB76470, bin] # rodata
  - name: world/area_jan/jan_13/
    type: code
    overlay: True
    start: 0xB767B0
    vram: 0x80240000
    files:
    - [0xB767B0, c]
    - [0xB76D80, bin]
    - [0xB77000, bin]
    - [0xB794C0, bin]
    - [0xB79FA0, bin]
    - [0xB7A020, bin] # rodata
  - name: world/area_jan/jan_14/
    type: code
    overlay: True
    start: 0xB7A050
    vram: 0x80240000
    files:
    - [0xB7A050, c]
    - [0xB7A510, c]
    - [0xB7B330, bin]
    - [0xB7B5C0, bin]
    - [0xB7C630, bin]
    - [0xB7D2C0, bin]
    - [0xB7D8B0, bin] # rodata
    - [0xB7D8D0, bin] # rodata
    - [0xB7D920, bin] # rodata
  - name: world/area_jan/jan_15/
    type: code
    overlay: True
    start: 0xB7D920
    vram: 0x80240000
    files:
    - [0xB7D920, c]
    - [0xB7D9E0, c]
    - [0xB7DC20, bin]
    - [0xB7DEE0, bin]
    - [0xB7F4A0, bin]
    - [0xB7FF80, bin]
    - [0xB7FFF0, bin] # rodata
  - name: world/area_jan/jan_16/
    type: code
    overlay: True
    start: 0xB80000
    vram: 0x80240000
    files:
    - [0xB80000, c]
    - [0xB80300, c]
    - [0xB80540, bin]
    - [0xB82C70, bin]
    - [0xB82CD0, bin]
    - [0xB837A0, bin] # rodata
    - [0xB837C0, bin] # rodata
  - name: world/area_jan/jan_17/
    type: code
    overlay: True
    start: 0xB837C0
    vram: 0x80240000
    files:
    - [0xB837C0, c]
    - [0xB837E0, bin]
    - [0xB838C0, bin]
    - [0xB83B20, bin]
    - [0xB83B80, bin] # rodata
  - name: world/area_jan/jan_18/
    type: code
    overlay: True
    start: 0xB83B90
    vram: 0x80240000
    files:
    - [0xB83B90, bin]
    - [0xB83E10, bin]
    - [0xB83E50, bin] # rodata
  - name: world/area_jan/jan_19/
    type: code
    overlay: True
    start: 0xB83E60
    vram: 0x80240000
    files:
    - [0xB83E60, c]
    - [0xB83E80, bin]
    - [0xB84110, bin]
    - [0xB84170, bin] # rodata
  - name: world/area_jan/jan_22/
    type: code
    overlay: True
    start: 0xB84180
    vram: 0x80240000
    files:
    - [0xB84180, c]
    - [0xB851A0, c]
    - [0xB858A0, c]
    - [0xB85AE0, bin]
    - [0xB8D910, bin]
    - [0xB8E200, bin]
    - [0xB8FB00, bin] # rodata
    - [0xB8FB20, bin] # rodata
    - [0xB8FCD0, bin] # rodata
  - name: world/area_jan/jan_23/
    type: code
    overlay: True
    start: 0xB8FCD0
    vram: 0x80240000
    files:
    - [0xB8FCD0, bin]
    - [0xB903A0, bin]
    - [0xB93430, bin] # rodata
  - name: world/area_mim/mim_01/
    type: code
    overlay: True
    start: 0xB93440
    vram: 0x80240000
    files:
    - [0xB93440, c]
    - [0xB934B0, c]
    - [0xB93940, c]
    - [0xB952F0, bin]
    - [0xB953B0, bin]
    - [0xB957E0, bin]
    - [0xB960E0, bin]
    - [0xB97A10, bin] # rodata
    - [0xB97A30, bin] # rodata
    - [0xB97C00, bin] # rodata
  - name: world/area_mim/mim_02/
    type: code
    overlay: True
    start: 0xB97C00
    vram: 0x80240000
    files:
    - [0xB97C00, c]
    - [0xB97C70, c]
    - [0xB98DE0, bin]
    - [0xB98EA0, bin]
    - [0xB9A390, bin]
    - [0xB9B250, bin]
    - [0xB9B420, bin] # rodata
    - [0xB9B480, bin] # rodata
  - name: world/area_mim/mim_03/
    type: code
    overlay: True
    start: 0xB9B480
    vram: 0x80240000
    files:
    - [0xB9B480, c]
    - [0xB9B9B0, bin]
    - [0xB9BA70, bin]
    - [0xB9BE30, bin]
    - [0xB9D500, bin]
    - [0xB9D940, bin] # rodata
    - [0xB9D960, bin] # rodata
  - name: world/area_mim/mim_04/
    type: code
    overlay: True
    start: 0xB9D960
    vram: 0x80240000
    files:
    - [0xB9D960, c]
    - [0xB9D9D0, c]
    - [0xB9DB60, c]
    - [0xB9EA90, bin]
    - [0xB9EB50, bin]
    - [0xB9F020, bin]
    - [0xB9FEA0, bin]
    - [0xBA06C0, bin] # rodata
    - [0xBA06E0, bin] # rodata
    - [0xBA0730, bin] # rodata
  - name: world/area_mim/mim_05/
    type: code
    overlay: True
    start: 0xBA0730
    vram: 0x80240000
    files:
    - [0xBA0730, c]
    - [0xBA07A0, c]
    - [0xBA2150, bin]
    - [0xBA2210, bin]
    - [0xBA3A80, bin]
    - [0xBA4590, bin] # rodata
    - [0xBA4780, bin] # rodata
  - name: world/area_mim/mim_06/
    type: code
    overlay: True
    start: 0xBA4780
    vram: 0x80240000
    files:
    - [0xBA4780, c]
    - [0xBA47F0, c]
    - [0xBA4CF0, c]
    - [0xBA74B0, bin]
    - [0xBA7570, bin]
    - [0xBA82F0, bin]
    - [0xBA9170, bin]
    - [0xBA9F10, bin] # rodata
    - [0xBA9F30, bin] # rodata
    - [0xBAA140, bin] # rodata
  - name: world/area_mim/mim_07/
    type: code
    overlay: True
    start: 0xBAA140
    vram: 0x80240000
    files:
    - [0xBAA140, c]
    - [0xBAA1B0, c]
    - [0xBAA3B0, c]
    - [0xBAB1D0, bin]
    - [0xBAB2C0, bin]
    - [0xBAB6D0, bin]
    - [0xBAB7C0, bin]
    - [0xBABAD0, bin]
    - [0xBAC9C0, bin]
    - [0xBAD8D0, bin] # rodata
    - [0xBAD940, bin] # rodata
  - name: world/area_mim/mim_08/
    type: code
    overlay: True
    start: 0xBAD940
    vram: 0x80240000
    files:
    - [0xBAD940, c]
    - [0xBB0880, bin]
    - [0xBB0940, bin]
    - [0xBB0E30, bin]
    - [0xBB0E80, bin]
    - [0xBB1D00, bin]
    - [0xBB2BD0, bin] # rodata
    - [0xBB2C38, bin] # rodata
  - name: world/area_mim/mim_09/
    type: code
    overlay: True
    start: 0xBB2E00
    vram: 0x80240000
    files:
    - [0xBB2E00, c]
    - [0xBB3CC0, bin]
    - [0xBB3D80, bin]
    - [0xBB4130, bin]
    - [0xBB4180, bin]
    - [0xBB4830, bin]
    - [0xBB5980, bin] # rodata
    - [0xBB59E0, bin] # rodata
  - name: world/area_mim/mim_10/
    type: code
    overlay: True
    start: 0xBB59E0
    vram: 0x80240000
    files:
    - [0xBB59E0, c]
    - [0xBB5B70, bin]
    - [0xBB5EB0, bin]
    - [0xBB5EF0, bin]
    - [0xBB61D0, bin]
    - [0xBB7050, bin] # rodata
    - [0xBB7070, bin] # rodata
  - name: world/area_mim/mim_11/
    type: code
    overlay: True
    start: 0xBB7070
    vram: 0x80240000
    files:
    - [0xBB7070, c]
    - [0xBB7940, c]
    - [0xBB79F0, c]
    - [0xBB7C30, bin]
    - [0xBBA180, bin]
    - [0xBBA2E0, bin]
    - [0xBBB350, bin] # rodata
    - [0xBBB380, bin] # rodata
  - name: world/area_mim/mim_12/
    type: code
    overlay: True
    start: 0xBBB380
    vram: 0x80240000
    files:
    - [0xBBB380, c]
    - [0xBBB960, bin]
    - [0xBBBB90, bin]
    - [0xBBBE60, bin]
    - [0xBBC2B0, bin]
    - [0xBBD190, bin] # rodata
  - name: world/area_obk/obk_01/
    type: code
    overlay: True
    start: 0xBBD1A0
    vram: 0x80240000
    files:
    - [0xBBD1A0, c]
    - [0xBBD980, c]
    - [0xBBE2E0, bin]
    - [0xBBE410, bin]
    - [0xBC0100, bin]
    - [0xBC11A0, bin]
    - [0xBC2A30, bin] # rodata
  - name: world/area_obk/obk_02/
    type: code
    overlay: True
    start: 0xBC2A90
    vram: 0x80240000
    files:
    - [0xBC2A90, c]
    - [0xBC2CD0, c]
    - [0xBC2D40, bin]
    - [0xBC2E20, bin]
    - [0xBC3720, bin]
    - [0xBC3DE0, bin]
    - [0xBC3F60, bin]
    - [0xBC4260, bin] # rodata
    - [0xBC4280, bin] # rodata
  - name: world/area_obk/obk_03/
    type: code
    overlay: True
    start: 0xBC4280
    vram: 0x80240000
    files:
    - [0xBC4280, c]
    - [0xBC43F0, c]
    - [0xBC4B50, c]
    - [0xBC5270, bin]
    - [0xBC5350, bin]
    - [0xBC5770, bin]
    - [0xBC5A00, bin]
    - [0xBC6250, bin]
    - [0xBC7120, bin]
    - [0xBC7DE0, bin]
    - [0xBC7E40, bin] # rodata
  - name: world/area_obk/obk_04/
    type: code
    overlay: True
    start: 0xBC7E60
    vram: 0x80240000
    files:
    - [0xBC7E60, c]
    - [0xBC7EB0, c]
    - [0xBC8CE0, bin]
    - [0xBC8DE0, bin]
    - [0xBC9020, bin]
    - [0xBCB260, bin]
    - [0xBCB870, bin]
    - [0xBCD030, bin] # rodata
    - [0xBCD060, bin] # rodata
  - name: world/area_obk/obk_05/
    type: code
    overlay: True
    start: 0xBCD060
    vram: 0x80240000
    files:
    - [0xBCD060, c]
    - [0xBCD7D0, c]
    - [0xBCDA40, bin]
    - [0xBCDB00, bin]
    - [0xBCDFF0, bin]
    - [0xBCE040, bin]
    - [0xBCE680, bin] # rodata
  - name: world/area_obk/obk_06/
    type: code
    overlay: True
    start: 0xBCE690
    vram: 0x80240000
    files:
    - [0xBCE690, bin]
    - [0xBCE760, bin]
    - [0xBCEAD0, bin]
    - [0xBCEBE0, bin] # rodata
    - [0xBCEBF0, bin] # rodata
  - name: world/area_obk/obk_07/
    type: code
    overlay: True
    start: 0xBCEBF0
    vram: 0x80240000
    files:
    - [0xBCEBF0, c]
    - [0xBCEEB0, c]
    - [0xBCF0F0, c]
    - [0xBD0780, bin]
    - [0xBD0840, bin]
    - [0xBD0BA0, bin]
    - [0xBD0DB0, bin]
    - [0xBD14F0, bin]
    - [0xBD1C80, bin]
    - [0xBD3860, bin] # rodata
    - [0xBD3870, bin] # rodata
  - name: world/area_obk/obk_08/
    type: code
    overlay: True
    start: 0xBD3870
    vram: 0x80240000
    files:
    - [0xBD3870, c]
    - [0xBD40B0, c]
    - [0xBD4110, c]
    - [0xBD4A90, c]
    - [0xBD5010, bin]
    - [0xBD50D0, bin]
    - [0xBD64D0, bin]
    - [0xBD6DD0, bin]
    - [0xBDA730, bin] # rodata
    - [0xBDA7B0, bin] # rodata
  - name: world/area_obk/obk_09/
    type: code
    overlay: True
    start: 0xBDA7B0
    vram: 0x80240000
    files:
    - [0xBDA7B0, c]
    - [0xBDA940, c]
    - [0xBDAB00, c]
    - [0xBDABA0, c]
    - [0xBDABE0, bin]
    - [0xBDB140, bin]
    - [0xBDCE10, bin]
    - [0xBDD190, bin] # rodata
    - [0xBDD1B0, bin] # rodata
  - name: world/area_arn/arn_02/
    type: code
    overlay: True
    start: 0xBDD1B0
    vram: 0x80240000
    files:
    - [0xBDD1B0, c]
    - [0xBDE190, bin]
    - [0xBDE2A0, bin]
    - [0xBDE480, bin]
    - [0xBDEC80, bin] # rodata
    - [0xBDED90, bin] # rodata
  - name: world/area_arn/arn_03/
    type: code
    overlay: True
    start: 0xBDED90
    vram: 0x80240000
    files:
    - [0xBDED90, c]
    - [0xBE04B0, bin]
    - [0xBE05C0, bin]
    - [0xBE0950, bin]
    - [0xBE3570, bin]
    - [0xBE35E0, bin] # rodata
    - [0xBE37B0, bin] # rodata
  - name: world/area_arn/arn_04/
    type: code
    overlay: True
    start: 0xBE37B0
    vram: 0x80240000
    files:
    - [0xBE37B0, c]
    - [0xBE6B20, bin]
    - [0xBE6C30, bin]
    - [0xBE6E10, bin]
    - [0xBE77F0, bin]
    - [0xBE78D0, bin] # rodata
    - [0xBE7AD8, bin] # rodata
    - [0xBE7BE0, bin] # rodata
  - name: world/area_arn/arn_05/
    type: code
    overlay: True
    start: 0xBE7BE0
    vram: 0x80240000
    files:
    - [0xBE7BE0, c]
    - [0xBE8EE0, bin]
    - [0xBE9290, bin]
    - [0xBECBE0, bin]
    - [0xBECC20, bin] # rodata
    - [0xBECDF0, bin] # rodata
  - name: world/area_arn/arn_07/
    type: code
    overlay: True
    start: 0xBECDF0
    vram: 0x80240000
    files:
    - [0xBECDF0, c]
    - [0xBED5F0, c]
    - [0xBED660, c]
    - [0xBED740, c]
    - [0xBEEC80, bin]
    - [0xBEEE30, bin]
    - [0xBF0580, bin]
    - [0xBF46F0, bin] # rodata
    - [0xBF4730, bin] # rodata
    - [0xBF4740, bin] # rodata
    - [0xBF47A0, bin] # rodata
  - name: world/area_arn/arn_08/
    type: code
    overlay: True
    start: 0xBF47A0
    vram: 0x80240000
    files:
    - [0xBF47A0, c]
    - [0xBF4860, c]
    - [0xBF4A30, bin]
    - [0xBF4B50, bin]
    - [0xBF5210, bin]
    - [0xBF5340, bin]
    - [0xBF5460, bin]
    - [0xBF59A0, bin]
    - [0xBF5FF0, bin]
    - [0xBF6040, bin] # rodata
    - [0xBF6060, bin] # rodata
  - name: world/area_arn/arn_09/
    type: code
    overlay: True
    start: 0xBF6060
    vram: 0x80240000
    files:
    - [0xBF6060, c]
    - [0xBF60A0, bin]
    - [0xBF61A0, bin]
    - [0xBF6400, bin]
    - [0xBF6530, bin]
    - [0xBF6610, bin]
    - [0xBF69F0, bin] # rodata
  - name: world/area_arn/arn_10/
    type: code
    overlay: True
    start: 0xBF6A00
    vram: 0x80240000
    files:
    - [0xBF6A00, bin]
    - [0xBF6B00, bin]
    - [0xBF6E30, bin]
    - [0xBF75E0, bin]
    - [0xBF7670, bin] # rodata
  - name: world/area_arn/arn_11/
    type: code
    overlay: True
    start: 0xBF7680
    vram: 0x80240000
    files:
    - [0xBF7680, bin]
    - [0xBF7770, bin]
    - [0xBF7D00, bin]
    - [0xBF8780, bin] # rodata
    - [0xBF8790, bin] # rodata
  - name: world/area_arn/arn_12/
    type: code
    overlay: True
    start: 0xBF8790
    vram: 0x80240000
    files:
    - [0xBF8790, bin]
    - [0xBF8890, bin]
    - [0xBF8BB0, bin]
    - [0xBF9400, bin] # rodata
  - name: world/area_arn/arn_13/
    type: code
    overlay: True
    start: 0xBF9410
    vram: 0x80240000
    files:
    - [0xBF9410, bin]
    - [0xBF9510, bin]
    - [0xBF9840, bin]
    - [0xBFA090, bin] # rodata
  - name: world/area_dgb/dgb_00/
    type: code
    overlay: True
    start: 0xBFA0A0
    vram: 0x80240000
    files:
    - [0xBFA0A0, c]
    - [0xBFA100, c]
    - [0xBFA150, bin]
    - [0xBFA260, bin]
    - [0xBFD800, bin]
    - [0xBFD840, bin] # rodata
    - [0xBFD880, bin] # rodata
  - name: world/area_dgb/dgb_01/
    type: code
    overlay: True
    start: 0xBFD880
    vram: 0x80240000
    files:
    - [0xBFD880, c]
    - [0xBFD8C0, c]
    - [0xBFD9A0, c]
    - [0xC00C70, bin]
    - [0xC00DD0, bin]
    - [0xC01770, bin]
    - [0xC047F0, bin]
    - [0xC20C70, bin] # rodata
    - [0xC20CF8, bin] # rodata
  - [0xC20F40, bin]
  - name: world/area_dgb/dgb_02/
    type: code
    overlay: True
    start: 0xC2EBA0
    vram: 0x80240000
    files:
    - [0xC2EBA0, c]
    - [0xC2FFD0, bin]
    - [0xC300F0, bin]
    - [0xC30650, bin]
    - [0xC31190, bin] # rodata
  - name: world/area_dgb/dgb_03/
    type: code
    overlay: True
    start: 0xC314E0
    vram: 0x80240000
    files:
    - [0xC314E0, c]
    - [0xC31730, c]
    - [0xC33CB0, bin]
    - [0xC33DF0, bin]
    - [0xC345C0, bin]
    - [0xC34C20, bin]
    - [0xC34E50, bin]
    - [0xC35EA0, bin] # rodata
  - name: world/area_dgb/dgb_04/
    type: code
    overlay: True
    start: 0xC36530
    vram: 0x80240000
    files:
    - [0xC36530, c]
    - [0xC39640, bin]
    - [0xC39740, bin]
    - [0xC39A90, bin]
    - [0xC3A910, bin] # rodata
    - [0xC3A978, bin] # rodata
  - name: world/area_dgb/dgb_05/
    type: code
    overlay: True
    start: 0xC3AA10
    vram: 0x80240000
    files:
    - [0xC3AA10, c]
    - [0xC3BEA0, bin]
    - [0xC3BF90, bin]
    - [0xC3C200, bin]
    - [0xC3C280, bin]
    - [0xC3C2D0, bin]
    - [0xC3CD40, bin] # rodata
  - name: world/area_dgb/dgb_06/
    type: code
    overlay: True
    start: 0xC3D080
    vram: 0x80240000
    files:
    - [0xC3D080, c]
    - [0xC3D340, bin]
    - [0xC3D440, bin]
    - [0xC3D8C0, bin]
    - [0xC3DBE0, bin] # rodata
    - [0xC3DBF0, bin] # rodata
  - name: world/area_dgb/dgb_07/
    type: code
    overlay: True
    start: 0xC3DBF0
    vram: 0x80240000
    files:
    - [0xC3DBF0, c]
    - [0xC3F020, bin]
    - [0xC3F120, bin]
    - [0xC3F3E0, bin]
    - [0xC3FA70, bin] # rodata
    - [0xC3FA80, bin] # rodata
  - name: world/area_dgb/dgb_08/
    type: code
    overlay: True
    start: 0xC3FDB0
    vram: 0x80240000
    files:
    - [0xC3FDB0, c]
    - [0xC43A40, bin]
    - [0xC43B40, bin]
    - [0xC43EB0, bin]
    - [0xC46790, bin]
    - [0xC467A0, bin] # rodata
    - [0xC467B0, bin] # rodata
    - [0xC46B40, bin] # rodata
  - name: world/area_dgb/dgb_09/
    type: code
    overlay: True
    start: 0xC46BE0
    vram: 0x80240000
    files:
    - [0xC46BE0, c]
    - [0xC4A3E0, bin]
    - [0xC4A500, bin]
    - [0xC4AA30, bin]
    - [0xC4ABE0, bin]
    - [0xC4BF50, bin] # rodata
    - [0xC4C2F8, bin] # rodata
  - name: world/area_dgb/dgb_10/
    type: code
    overlay: True
    start: 0xC4C390
    vram: 0x80240000
    files:
    - [0xC4C390, c]
    - [0xC4C580, bin]
    - [0xC4C680, bin]
    - [0xC4CA00, bin]
    - [0xC4D270, bin]
    - [0xC4D3D0, bin] # rodata
  - name: world/area_dgb/dgb_11/
    type: code
    overlay: True
    start: 0xC4D3E0
    vram: 0x80240000
    files:
    - [0xC4D3E0, c]
    - [0xC4D430, bin]
    - [0xC4D550, bin]
    - [0xC4D950, bin]
    - [0xC4DEE0, bin] # rodata
  - name: world/area_dgb/dgb_12/
    type: code
    overlay: True
    start: 0xC4DEF0
    vram: 0x80240000
    files:
    - [0xC4DEF0, c]
    - [0xC4E1B0, bin]
    - [0xC4E2A0, bin]
    - [0xC4E760, bin]
    - [0xC4E950, bin] # rodata
    - [0xC4E960, bin] # rodata
  - name: world/area_dgb/dgb_13/
    type: code
    overlay: True
    start: 0xC4E960
    vram: 0x80240000
    files:
    - [0xC4E960, bin]
    - [0xC4EA50, bin]
    - [0xC4ECE0, bin]
    - [0xC4F020, bin] # rodata
    - [0xC4F030, bin] # rodata
  - name: world/area_dgb/dgb_14/
    type: code
    overlay: True
    start: 0xC4F030
    vram: 0x80240000
    files:
    - [0xC4F030, bin]
    - [0xC4F130, bin]
    - [0xC4F4B0, bin]
    - [0xC4F500, bin] # rodata
  - name: world/area_dgb/dgb_15/
    type: code
    overlay: True
    start: 0xC4F510
    vram: 0x80240000
    files:
    - [0xC4F510, c]
    - [0xC50CA0, c]
    - [0xC50D80, bin]
    - [0xC50ED0, bin]
    - [0xC513B0, bin]
    - [0xC51FE0, bin]
    - [0xC521E0, bin] # rodata
    - [0xC52200, bin] # rodata
  - name: world/area_dgb/dgb_16/
    type: code
    overlay: True
    start: 0xC52540
    vram: 0x80240000
    files:
    - [0xC52540, c]
    - [0xC53970, bin]
    - [0xC53A60, bin]
    - [0xC53CC0, bin]
    - [0xC53D00, bin]
    - [0xC55720, bin] # rodata
    - [0xC55730, bin] # rodata
  - name: world/area_dgb/dgb_17/
    type: code
    overlay: True
    start: 0xC55A60
    vram: 0x80240000
    files:
    - [0xC55A60, bin]
    - [0xC55B60, bin]
    - [0xC55F30, bin] # rodata
  - name: world/area_dgb/dgb_18/
    type: code
    overlay: True
    start: 0xC55F40
    vram: 0x80240000
    files:
    - [0xC55F40, c]
    - [0xC56EF0, c]
    - [0xC571B0, bin]
    - [0xC572A0, bin]
    - [0xC574C0, bin]
    - [0xC59620, bin]
    - [0xC59810, bin] # rodata
    - [0xC59820, bin] # rodata
    - [0xC599D0, bin] # rodata
  - name: world/area_kzn/kzn_01/
    type: code
    overlay: True
    start: 0xC599D0
    vram: 0x80240000
    files:
    - [0xC599D0, c]
    - [0xC59CE0, bin]
    - [0xC5A730, bin] # rodata
  - name: world/area_kzn/kzn_02/
    type: code
    overlay: True
    start: 0xC5A740
    vram: 0x80240000
    files:
    - [0xC5A740, c]
    - [0xC5AA50, c]
    - [0xC5AC20, c]
    - [0xC5CE70, c]
    - [0xC5CF60, bin]
    - [0xC5D9B0, bin]
    - [0xC609C0, bin]
    - [0xC60C30, bin] # rodata
    - [0xC60C98, bin] # rodata
    - [0xC60D00, bin] # rodata
    - [0xC60D10, bin] # rodata
  - name: world/area_kzn/kzn_03/
    type: code
    overlay: True
    start: 0xC60D10
    vram: 0x80240000
    files:
    - [0xC60D10, c]
    - [0xC61020, c]
    - [0xC63A10, c]
    - [0xC63DA0, bin]
    - [0xC647B0, bin]
    - [0xC66FC0, bin]
    - [0xC676A0, bin]
    - [0xC67ED0, bin] # rodata
    - [0xC67F50, bin] # rodata
    - [0xC68120, bin] # rodata
    - [0xC68130, bin] # rodata
  - name: world/area_kzn/kzn_04/
    type: code
    overlay: True
    start: 0xC68130
    vram: 0x80240000
    files:
    - [0xC68130, c]
    - [0xC68440, c]
    - [0xC69180, c]
    - [0xC69890, bin]
    - [0xC69D70, bin]
    - [0xC6A420, bin]
    - [0xC6C0C0, bin] # rodata
    - [0xC6C0D0, bin] # rodata
  - name: world/area_kzn/kzn_05/
    type: code
    overlay: True
    start: 0xC6C0D0
    vram: 0x80240000
    files:
    - [0xC6C0D0, c]
    - [0xC6C3E0, bin]
    - [0xC6C910, bin] # rodata
  - name: world/area_kzn/kzn_06/
    type: code
    overlay: True
    start: 0xC6C920
    vram: 0x80240000
    files:
    - [0xC6C920, c]
    - [0xC6CC30, c]
    - [0xC6CD10, c]
    - [0xC6D390, bin]
    - [0xC6E300, bin] # rodata
    - [0xC6E320, bin] # rodata
    - [0xC6E330, bin] # rodata
  - name: world/area_kzn/kzn_07/
    type: code
    overlay: True
    start: 0xC6E330
    vram: 0x80240000
    files:
    - [0xC6E330, c]
    - [0xC6EA50, c]
    - [0xC70640, bin]
    - [0xC70710, bin]
    - [0xC70C60, bin]
    - [0xC70EC0, bin]
    - [0xC713B0, bin] # rodata
    - [0xC71418, bin] # rodata
    - [0xC71480, bin] # rodata
  - name: world/area_kzn/kzn_08/
    type: code
    overlay: True
    start: 0xC71480
    vram: 0x80240000
    files:
    - [0xC71480, c]
    - [0xC71C10, c]
    - [0xC71ED0, c]
    - [0xC755A0, bin]
    - [0xC76030, bin]
    - [0xC76A50, bin] # rodata
    - [0xC76AB8, bin] # rodata
    - [0xC76B18, bin] # rodata
  - name: world/area_kzn/kzn_09/
    type: code
    overlay: True
    start: 0xC76CE0
    vram: 0x80240000
    files:
    - [0xC76CE0, c]
    - [0xC77A20, c]
    - [0xC77D00, c]
    - [0xC7A6F0, bin]
    - [0xC7A9E0, bin]
    - [0xC7B0D0, bin]
    - [0xC7DF40, bin] # rodata
    - [0xC7E180, bin] # rodata
  - name: world/area_kzn/kzn_10/
    type: code
    overlay: True
    start: 0xC7E180
    vram: 0x80240000
    files:
    - [0xC7E180, c]
    - [0xC7E4B0, c]
    - [0xC7E850, bin]
    - [0xC7EE90, bin]
    - [0xC80170, bin] # rodata
    - [0xC801A0, bin] # rodata
  - name: world/area_kzn/kzn_11/
    type: code
    overlay: True
    start: 0xC801A0
    vram: 0x80240000
    files:
    - [0xC801A0, c]
    - [0xC804B0, c]
    - [0xC80600, c]
    - [0xC82800, bin]
    - [0xC83180, bin]
    - [0xC83870, bin]
    - [0xC859E0, bin] # rodata
    - [0xC85A48, bin] # rodata
    - [0xC85AB0, bin] # rodata
  - name: world/area_kzn/kzn_17/
    type: code
    overlay: True
    start: 0xC85AB0
    vram: 0x80240000
    files:
    - [0xC85AB0, c]
    - [0xC85DC0, c]
    - [0xC887B0, c]
    - [0xC88B50, bin]
    - [0xC89450, bin]
    - [0xC8BE40, bin] # rodata
    - [0xC8C080, bin] # rodata
  - name: world/area_kzn/kzn_18/
    type: code
    overlay: True
    start: 0xC8C0A0
    vram: 0x80240000
    files:
    - [0xC8C0A0, c]
    - [0xC8C0E0, c]
    - [0xC8C3F0, c]
    - [0xC8C460, bin]
    - [0xC8DBA0, bin] # rodata
  - name: world/area_kzn/kzn_19/
    type: code
    overlay: True
    start: 0xC8DBB0
    vram: 0x80240000
    files:
    - [0xC8DBB0, c]
    - [0xC8F8E0, bin]
    - [0xC8FA40, bin]
    - [0xC90B10, bin]
    - [0xC90BF0, bin]
    - [0xC959B0, bin]
    - [0xC95E70, bin]
    - [0xC95EF0, bin] # rodata
    - [0xC95F20, bin] # rodata
    - [0xC95F30, bin] # rodata
  - name: world/area_kzn/kzn_20/
    type: code
    overlay: True
    start: 0xC95F30
    vram: 0x80240000
    files:
    - [0xC95F30, c]
    - [0xC96240, c]
    - [0xC969F0, bin]
    - [0xC97600, bin]
    - [0xC9A1F0, bin] # rodata
  - name: world/area_kzn/kzn_22/
    type: code
    overlay: True
    start: 0xC9A200
    vram: 0x80240000
    files:
    - [0xC9A200, c]
    - [0xC9A540, c]
    - [0xC9A590, bin]
    - [0xC9A650, bin]
    - [0xC9B120, bin]
    - [0xC9C2F0, bin] # rodata
  - name: world/area_kzn/kzn_23/
    type: code
    overlay: True
    start: 0xC9C300
    vram: 0x80240000
    files:
    - [0xC9C300, c]
    - [0xC9C610, c]
    - [0xC9C920, bin]
    - [0xC9C9B0, bin]
    - [0xC9D020, bin]
    - [0xC9DF10, bin] # rodata
  - name: world/area_flo/flo_00/
    type: code
    overlay: True
    start: 0xC9DF20
    vram: 0x80240000
    files:
    - [0xC9DF20, c]
    - [0xC9DF60, c]
    - [0xC9EE30, c]
    - [0xC9F300, bin]
    - [0xC9F5E0, bin]
    - [0xCA3D50, bin]
    - [0xCA4770, bin]
    - [0xCA7050, bin]
    - [0xCA70A0, bin] # rodata
    - [0xCA70E0, bin] # rodata
    - [0xCA7290, bin] # rodata
  - name: world/area_flo/flo_03/
    type: code
    overlay: True
    start: 0xCA72A0
    vram: 0x80240000
    files:
    - [0xCA72A0, c]
    - [0xCA72E0, c]
    - [0xCA78D0, bin]
    - [0xCA8150, bin]
    - [0xCAC170, bin]
    - [0xCAC1D0, bin] # rodata
  - name: world/area_flo/flo_07/
    type: code
    overlay: True
    start: 0xCAC1F0
    vram: 0x80240000
    files:
    - [0xCAC1F0, c]
    - [0xCAC5D0, c]
    - [0xCAC930, bin]
    - [0xCACAC0, bin]
    - [0xCAD410, bin]
    - [0xCAED20, bin] # rodata
    - [0xCAED40, bin] # rodata
  - name: world/area_flo/flo_08/
    type: code
    overlay: True
    start: 0xCAED40
    vram: 0x80240000
    files:
    - [0xCAED40, c]
    - [0xCAFA80, c]
    - [0xCAFAC0, c]
    - [0xCB0B80, c]
    - [0xCB0C20, bin]
    - [0xCB1BF0, bin]
    - [0xCB3C80, bin]
    - [0xCB46D0, bin]
    - [0xCB4E60, bin] # rodata
  - name: world/area_flo/flo_09/
    type: code
    overlay: True
    start: 0xCB5000
    vram: 0x80240000
    files:
    - [0xCB5000, c]
    - [0xCB5040, c]
    - [0xCB50E0, c]
    - [0xCB5320, c]
    - [0xCB6820, bin]
    - [0xCB7010, bin]
    - [0xCB7880, bin]
    - [0xCB9190, bin] # rodata
    - [0xCB9200, bin] # rodata
  - name: world/area_flo/flo_10/
    type: code
    overlay: True
    start: 0xCB9200
    vram: 0x80240000
    files:
    - [0xCB9200, c]
    - [0xCB9240, c]
    - [0xCB9280, c]
    - [0xCB96B0, c]
    - [0xCBA430, c]
    - [0xCBA670, bin]
    - [0xCBA830, bin]
    - [0xCBA880, bin]
    - [0xCBAEB0, bin]
    - [0xCBC420, bin]
    - [0xCBD270, bin]
    - [0xCBD290, bin]
    - [0xCBDCB0, bin] # rodata
    - [0xCBDCD0, bin] # rodata
  - name: world/area_flo/flo_11/
    type: code
    overlay: True
    start: 0xCBDCD0
    vram: 0x80240000
    files:
    - [0xCBDCD0, c]
    - [0xCBDFF0, bin]
    - [0xCBF790, bin]
    - [0xCC0DC0, bin]
    - [0xCC0E10, bin] # rodata
    - [0xCC0E30, bin] # rodata
  - name: world/area_flo/flo_12/
    type: code
    overlay: True
    start: 0xCC0E30
    vram: 0x80240000
    files:
    - [0xCC0E30, c]
    - [0xCC0E70, c]
    - [0xCC1520, bin]
    - [0xCC16A0, bin]
    - [0xCC1C60, bin]
    - [0xCC3800, bin] # rodata
  - name: world/area_flo/flo_13/
    type: code
    overlay: True
    start: 0xCC3810
    vram: 0x80240000
    files:
    - [0xCC3810, c]
    - [0xCC3850, c]
    - [0xCC6DE0, c]
    - [0xCC6E80, bin]
    - [0xCC7160, bin]
    - [0xCC7250, bin]
    - [0xCCB230, bin] # rodata
    - [0xCCB298, bin] # rodata
    - [0xCCB2F8, bin] # rodata
  - name: world/area_flo/flo_14/
    type: code
    overlay: True
    start: 0xCCB310
    vram: 0x80240000
    files:
    - [0xCCB310, c]
    - [0xCCBE20, c]
    - [0xCCD670, c]
    - [0xCCD6A0, bin]
    - [0xCCDF10, bin]
    - [0xCCF7D0, bin]
    - [0xCD0240, bin]
    - [0xCD0280, bin]
    - [0xCD0620, bin] # rodata
    - [0xCD06C0, bin] # rodata
  - name: world/area_flo/flo_15/
    type: code
    overlay: True
    start: 0xCD06C0
    vram: 0x80240000
    files:
    - [0xCD06C0, bin]
    - [0xCD07E0, bin]
    - [0xCD09C0, bin]
    - [0xCD19A0, bin]
    - [0xCD1A20, bin]
    - [0xCD1E20, bin] # rodata
  - name: world/area_flo/flo_16/
    type: code
    overlay: True
    start: 0xCD1E30
    vram: 0x80240000
    files:
    - [0xCD1E30, c]
    - [0xCD1E70, c]
    - [0xCD1F10, c]
    - [0xCD2C80, c]
    - [0xCD4770, c]
    - [0xCD47A0, bin]
    - [0xCD5530, bin]
    - [0xCD5E40, bin]
    - [0xCD6330, bin]
    - [0xCD7210, bin] # rodata
    - [0xCD7278, bin] # rodata
    - [0xCD72E0, bin] # rodata
  - name: world/area_flo/flo_17/
    type: code
    overlay: True
    start: 0xCD72E0
    vram: 0x80240000
    files:
    - [0xCD72E0, c]
    - [0xCD7320, c]
    - [0xCD7350, c]
    - [0xCDA500, bin]
    - [0xCDB2B0, bin]
    - [0xCDC560, bin]
    - [0xCDC5D0, bin] # rodata
    - [0xCDC638, bin] # rodata
    - [0xCDC698, bin] # rodata
  - name: world/area_flo/flo_18/
    type: code
    overlay: True
    start: 0xCDC6A0
    vram: 0x80240000
    files:
    - [0xCDC6A0, c]
    - [0xCDCBD0, c]
    - [0xCDCC30, c]
    - [0xCDCE70, bin]
    - [0xCDCF60, bin]
    - [0xCDD530, bin]
    - [0xCE2D60, bin]
    - [0xCE36E0, bin] # rodata
  - name: world/area_flo/flo_19/
    type: code
    overlay: True
    start: 0xCE36F0
    vram: 0x80240000
    files:
    - [0xCE36F0, c]
    - [0xCE4030, bin]
    - [0xCE41B0, bin]
    - [0xCE41F0, bin]
    - [0xCE4740, bin]
    - [0xCE5160, bin]
    - [0xCE66F0, bin] # rodata
  - name: world/area_flo/flo_21/
    type: code
    overlay: True
    start: 0xCE6700
    vram: 0x80240000
    files:
    - [0xCE6700, c]
    - [0xCE7240, c]
    - [0xCE73F0, bin]
    - [0xCE7EC0, bin]
    - [0xCEC210, bin] # rodata
    - [0xCEC240, bin] # rodata
  - name: world/area_flo/flo_22/
    type: code
    overlay: True
    start: 0xCEC240
    vram: 0x80240000
    files:
    - [0xCEC240, c]
    - [0xCEC280, c]
    - [0xCEC290, c]
    - [0xCEC4D0, bin]
    - [0xCEC760, bin]
    - [0xCED050, bin]
    - [0xCED7E0, bin]
    - [0xCEE250, bin] # rodata
    - [0xCEE260, bin] # rodata
  - name: world/area_flo/flo_23/
    type: code
    overlay: True
    start: 0xCEE260
    vram: 0x80240000
    files:
    - [0xCEE260, c]
    - [0xCEE2A0, c]
    - [0xCEEF30, bin]
    - [0xCEF540, bin]
    - [0xCF0800, bin]
    - [0xCF08D0, bin] # rodata
    - [0xCF0940, bin] # rodata
  - name: world/area_flo/flo_24/
    type: code
    overlay: True
    start: 0xCF0940
    vram: 0x80240000
    files:
    - [0xCF0940, c]
    - [0xCF0980, c]
    - [0xCF0BC0, c]
    - [0xCF0ED0, bin]
    - [0xCF1680, bin]
    - [0xCF2AF0, bin]
    - [0xCF2BB0, bin] # rodata
    - [0xCF2BD0, bin] # rodata
  - name: world/area_flo/flo_25/
    type: code
    overlay: True
    start: 0xCF2BD0
    vram: 0x80240000
    files:
    - [0xCF2BD0, c]
    - [0xCF2C10, c]
    - [0xCF4BC0, c]
    - [0xCF4E00, c]
    - [0xCF4EA0, bin]
    - [0xCF6860, bin]
    - [0xCF68B0, bin]
    - [0xCF7310, bin]
    - [0xCF7AA0, bin] # rodata
    - [0xCF7B08, bin] # rodata
    - [0xCF7B70, bin] # rodata
  - name: world/area_sam/sam_01/
    type: code
    overlay: True
    start: 0xCF7B70
    vram: 0x80240000
    files:
    - [0xCF7B70, c]
    - [0xCF7E80, c]
    - [0xCF9AC0, bin]
    - [0xCF9BC0, bin]
    - [0xD01D90, bin]
    - [0xD05460, bin]
    - [0xD05720, bin] # rodata
    - [0xD05730, bin] # rodata
  - name: world/area_sam/sam_02/
    type: code
    overlay: True
    start: 0xD05730
    vram: 0x80240000
    files:
    - [0xD05730, c]
    - [0xD05F60, c]
    - [0xD072F0, bin]
    - [0xD07440, bin]
    - [0xD09570, bin]
    - [0xD09AD0, bin]
    - [0xD0C294, bin]
    - [0xD10DA0, bin]
    - [0xD110A0, bin] # rodata
    - [0xD110C0, bin] # rodata
  - name: world/area_sam/sam_03/
    type: code
    overlay: True
    start: 0xD110C0
    vram: 0x80240000
    files:
    - [0xD110C0, c]
    - [0xD119E0, bin]
    - [0xD11A70, bin]
    - [0xD11D40, bin]
    - [0xD13420, bin] # rodata
    - [0xD135D0, bin] # rodata
  - name: world/area_sam/sam_04/
    type: code
    overlay: True
    start: 0xD135D0
    vram: 0x80240000
    files:
    - [0xD135D0, c]
    - [0xD13810, c]
    - [0xD138E0, c]
    - [0xD13CD0, bin]
    - [0xD13D80, bin]
    - [0xD15010, bin]
    - [0xD16E20, bin]
    - [0xD18720, bin]
    - [0xD187C0, bin] # rodata
    - [0xD187E0, bin] # rodata
  - name: world/area_sam/sam_05/
    type: code
    overlay: True
    start: 0xD187E0
    vram: 0x80240000
    files:
    - [0xD187E0, c]
    - [0xD1A520, bin]
    - [0xD1A5B0, bin]
    - [0xD1A890, bin]
    - [0xD1A900, bin]
    - [0xD1F780, bin]
    - [0xD1FCB0, bin] # rodata
    - [0xD1FE90, bin] # rodata
  - name: world/area_sam/sam_06/
    type: code
    overlay: True
    start: 0xD1FE90
    vram: 0x80240000
    files:
    - [0xD1FE90, c]
    - [0xD203E0, c]
    - [0xD224B0, bin]
    - [0xD22560, bin]
    - [0xD23E50, bin]
    - [0xD2BC50, bin]
    - [0xD2BCC0, bin] # rodata
    - [0xD2BCD0, bin] # rodata
    - [0xD2BD30, bin] # rodata
  - name: world/area_sam/sam_07/
    type: code
    overlay: True
    start: 0xD2BD30
    vram: 0x80240000
    files:
    - [0xD2BD30, c]
    - [0xD2DD30, bin]
    - [0xD2DDC0, bin]
    - [0xD2E0B0, bin]
    - [0xD2E1F0, bin]
    - [0xD2E9C0, bin]
    - [0xD2FAA0, bin] # rodata
    - [0xD2FC80, bin] # rodata
  - name: world/area_sam/sam_08/
    type: code
    overlay: True
    start: 0xD2FC80
    vram: 0x80240000
    files:
    - [0xD2FC80, c]
    - [0xD309C0, c]
    - [0xD31430, bin]
    - [0xD314C0, bin]
    - [0xD31E80, bin]
    - [0xD335E0, bin]
    - [0xD36140, bin] # rodata
    - [0xD362F0, bin] # rodata
  - name: world/area_sam/sam_09/
    type: code
    overlay: True
    start: 0xD362F0
    vram: 0x80240000
    files:
    - [0xD362F0, c]
    - [0xD366F0, bin]
    - [0xD36780, bin]
    - [0xD369A0, bin]
    - [0xD377F0, bin] # rodata
  - name: world/area_sam/sam_10/
    type: code
    overlay: True
    start: 0xD37800
    vram: 0x80240000
    files:
    - [0xD37800, c]
    - [0xD37BD0, c]
    - [0xD384A0, bin]
    - [0xD38550, bin]
    - [0xD38840, bin]
    - [0xD3A410, bin] # rodata
    - [0xD3A430, bin] # rodata
    - [0xD3A5D0, bin] # rodata
  - name: world/area_sam/sam_11/
    type: code
    overlay: True
    start: 0xD3A5D0
    vram: 0x80240000
    files:
    - [0xD3A5D0, c]
    - [0xD3A610, c]
    - [0xD3A850, c]
    - [0xD3A930, c]
    - [0xD3ADA0, c]
    - [0xD3C740, bin]
    - [0xD3C850, bin]
    - [0xD3D900, bin]
    - [0xD46980, bin]
    - [0xD48C40, bin]
    - [0xD4B9E0, bin] # rodata
    - [0xD4BA00, bin] # rodata
    - [0xD4BA20, bin] # rodata
  - name: world/area_sam/sam_12/
    type: code
    overlay: True
    start: 0xD4BA20
    vram: 0x80240000
    files:
    - [0xD4BA20, c]
    - [0xD4BAB0, c]
    - [0xD4BDC0, bin]
    - [0xD4BE40, bin]
    - [0xD4BFE0, bin]
    - [0xD4C2A0, bin]
    - [0xD4CF90, bin]
    - [0xD4D030, bin] # rodata
    - [0xD4D040, bin] # rodata
  - name: world/area_pra/pra_01/
    type: code
    overlay: True
    start: 0xD4D040
    vram: 0x80240000
    files:
    - [0xD4D040, c]
    - [0xD4D060, c]
    - [0xD4E3F0, bin]
    - [0xD4E500, bin]
    - [0xD4EF50, bin]
    - [0xD4FFC0, bin]
    - [0xD4FFD0, bin] # rodata
    - [0xD4FFF0, bin] # rodata
  - name: world/area_pra/pra_02/
    type: code
    overlay: True
    start: 0xD4FFF0
    vram: 0x80240000
    files:
    - [0xD4FFF0, c]
    - [0xD50010, c]
    - [0xD51650, bin]
    - [0xD51720, bin]
    - [0xD52A80, bin]
    - [0xD52DE0, bin]
    - [0xD53C80, bin] # rodata
    - [0xD53CB0, bin] # rodata
  - name: world/area_pra/pra_03/
    type: code
    overlay: True
    start: 0xD53CB0
    vram: 0x80240000
    files:
    - [0xD53CB0, c]
    - [0xD53CD0, c]
    - [0xD53E60, bin]
    - [0xD53F10, bin]
    - [0xD543C0, bin]
    - [0xD54670, bin] # rodata
    - [0xD54690, bin] # rodata
  - name: world/area_pra/pra_04/
    type: code
    overlay: True
    start: 0xD54690
    vram: 0x80240000
    files:
    - [0xD54690, c]
    - [0xD546B0, c]
    - [0xD54840, c]
    - [0xD54FD0, bin]
    - [0xD55080, bin]
    - [0xD554E0, bin]
    - [0xD55840, bin]
    - [0xD55B40, bin] # rodata
    - [0xD55B60, bin] # rodata
  - name: world/area_pra/pra_05/
    type: code
    overlay: True
    start: 0xD55BB0
    vram: 0x80240000
    files:
    - [0xD55BB0, c]
    - [0xD55BD0, c]
    - [0xD56D90, bin]
    - [0xD56E20, bin]
    - [0xD57420, bin] # rodata
    - [0xD57430, bin] # rodata
  - name: world/area_pra/pra_06/
    type: code
    overlay: True
    start: 0xD57430
    vram: 0x80240000
    files:
    - [0xD57430, c]
    - [0xD58380, bin]
    - [0xD58410, bin]
    - [0xD58860, bin] # rodata
    - [0xD58890, bin] # rodata
  - name: world/area_pra/pra_09/
    type: code
    overlay: True
    start: 0xD58890
    vram: 0x80240000
    files:
    - [0xD58890, c]
    - [0xD588B0, c]
    - [0xD59EE0, bin]
    - [0xD59F80, bin]
    - [0xD5F2A0, bin] # rodata
  - name: world/area_pra/pra_10/
    type: code
    overlay: True
    start: 0xD5F2B0
    vram: 0x80240000
    files:
    - [0xD5F2B0, c]
    - [0xD5F2D0, c]
    - [0xD60960, bin]
    - [0xD60A00, bin]
    - [0xD614A0, bin] # rodata
  - name: world/area_pra/pra_11/
    type: code
    overlay: True
    start: 0xD61500
    vram: 0x80240000
    files:
    - [0xD61500, c]
    - [0xD61520, c]
    - [0xD626E0, bin]
    - [0xD62770, bin]
    - [0xD62B10, bin]
    - [0xD62D00, bin] # rodata
    - [0xD62D10, bin] # rodata
  - name: world/area_pra/pra_12/
    type: code
    overlay: True
    start: 0xD62D10
    vram: 0x80240000
    files:
    - [0xD62D10, c]
    - [0xD63F20, bin]
    - [0xD63FB0, bin]
    - [0xD645B0, bin] # rodata
    - [0xD645E0, bin] # rodata
  - name: world/area_pra/pra_13/
    type: code
    overlay: True
    start: 0xD645E0
    vram: 0x80240000
    files:
    - [0xD645E0, c]
    - [0xD64600, c]
    - [0xD65BC0, bin]
    - [0xD65C70, bin]
    - [0xD66880, bin]
    - [0xD67CF0, bin] # rodata
  - name: world/area_pra/pra_14/
    type: code
    overlay: True
    start: 0xD67D00
    vram: 0x80240000
    files:
    - [0xD67D00, c]
    - [0xD67D20, c]
    - [0xD68EE0, bin]
    - [0xD68F80, bin]
    - [0xD69630, bin]
    - [0xD69800, bin] # rodata
    - [0xD69810, bin] # rodata
  - name: world/area_pra/pra_15/
    type: code
    overlay: True
    start: 0xD69810
    vram: 0x80240000
    files:
    - [0xD69810, c]
    - [0xD69830, c]
    - [0xD69850, bin]
    - [0xD698E0, bin]
    - [0xD69AD0, bin]
    - [0xD69B10, bin] # rodata
    - [0xD69B20, bin] # rodata
  - name: world/area_pra/pra_16/
    type: code
    overlay: True
    start: 0xD69B20
    vram: 0x80240000
    files:
    - [0xD69B20, c]
    - [0xD69B40, c]
    - [0xD6AA40, bin]
    - [0xD6AAF0, bin]
    - [0xD6B610, bin] # rodata
  - name: world/area_pra/pra_18/
    type: code
    overlay: True
    start: 0xD6B620
    vram: 0x80240000
    files:
    - [0xD6B620, c]
    - [0xD6B640, c]
    - [0xD6C540, bin]
    - [0xD6C5F0, bin]
    - [0xD6CF60, bin]
    - [0xD6E9A0, bin] # rodata
  - name: world/area_pra/pra_19/
    type: code
    overlay: True
    start: 0xD6E9B0
    vram: 0x80240000
    files:
    - [0xD6E9B0, c]
    - [0xD6E9D0, c]
    - [0xD70360, bin]
    - [0xD70400, bin]
    - [0xD70A70, bin]
    - [0xD76390, bin] # rodata
  - name: world/area_pra/pra_20/
    type: code
    overlay: True
    start: 0xD763A0
    vram: 0x80240000
    files:
    - [0xD763A0, c]
    - [0xD763C0, c]
    - [0xD772C0, bin]
    - [0xD77390, bin]
    - [0xD77F00, bin] # rodata
  - name: world/area_pra/pra_21/
    type: code
    overlay: True
    start: 0xD77F20
    vram: 0x80240000
    files:
    - [0xD77F20, c]
    - [0xD77F40, c]
    - [0xD78040, bin]
    - [0xD780E0, bin]
    - [0xD78540, bin]
    - [0xD78870, bin] # rodata
  - name: world/area_pra/pra_22/
    type: code
    overlay: True
    start: 0xD78880
    vram: 0x80240000
    files:
    - [0xD78880, c]
    - [0xD788A0, c]
    - [0xD78B50, bin]
    - [0xD78BF0, bin]
    - [0xD796B0, bin]
    - [0xD799E0, bin] # rodata
  - name: world/area_pra/pra_27/
    type: code
    overlay: True
    start: 0xD799F0
    vram: 0x80240000
    files:
    - [0xD799F0, c]
    - [0xD7AC00, bin]
    - [0xD7AC90, bin]
    - [0xD7B080, bin]
    - [0xD7B270, bin] # rodata
    - [0xD7B2A0, bin] # rodata
  - name: world/area_pra/pra_28/
    type: code
    overlay: True
    start: 0xD7B2A0
    vram: 0x80240000
    files:
    - [0xD7B2A0, c]
    - [0xD7C4B0, bin]
    - [0xD7C540, bin]
    - [0xD7C930, bin]
    - [0xD7CB20, bin] # rodata
    - [0xD7CB50, bin] # rodata
  - name: world/area_pra/pra_29/
    type: code
    overlay: True
    start: 0xD7CB50
    vram: 0x80240000
    files:
    - [0xD7CB50, c]
    - [0xD7CB70, c]
    - [0xD7DDD0, bin]
    - [0xD7DE90, bin]
    - [0xD7E9B0, bin]
    - [0xD7ED50, bin] # rodata
  - name: world/area_pra/pra_31/
    type: code
    overlay: True
    start: 0xD7ED60
    vram: 0x80240000
    files:
    - [0xD7ED60, c]
    - [0xD7ED80, c]
    - [0xD7F270, c]
    - [0xD7FE10, bin]
    - [0xD7FEC0, bin]
    - [0xD80E20, bin]
    - [0xD81250, bin]
    - [0xD869E0, bin] # rodata
    - [0xD86A00, bin] # rodata
  - name: world/area_pra/pra_32/
    type: code
    overlay: True
    start: 0xD86A00
    vram: 0x80240000
    files:
    - [0xD86A00, c]
    - [0xD86A20, c]
    - [0xD87240, bin]
    - [0xD87DF0, bin]
    - [0xD896B0, bin] # rodata
    - [0xD896E0, bin] # rodata
  - name: world/area_pra/pra_33/
    type: code
    overlay: True
    start: 0xD896E0
    vram: 0x80240000
    files:
    - [0xD896E0, c]
    - [0xD89700, c]
    - [0xD8A770, bin]
    - [0xD8A820, bin]
    - [0xD8B060, bin]
    - [0xD8B3A0, bin] # rodata
  - name: world/area_pra/pra_34/
    type: code
    overlay: True
    start: 0xD8B3B0
    vram: 0x80240000
    files:
    - [0xD8B3B0, c]
    - [0xD8B3D0, c]
    - [0xD8C3B0, bin]
    - [0xD8C470, bin]
    - [0xD8D130, bin]
    - [0xD8D240, bin] # rodata
  - name: world/area_pra/pra_35/
    type: code
    overlay: True
    start: 0xD8D250
    vram: 0x80240000
    files:
    - [0xD8D250, c]
    - [0xD8D270, c]
    - [0xD8FBA0, c]
    - [0xD8FE60, bin]
    - [0xD8FF10, bin]
    - [0xD90700, bin]
    - [0xD91030, bin]
    - [0xD91220, bin] # rodata
    - [0xD91700, bin] # rodata
  - name: world/area_pra/pra_36/
    type: code
    overlay: True
    start: 0xD91700
    vram: 0x80240000
    files:
    - [0xD91700, c]
    - [0xD92650, bin]
    - [0xD926F0, bin]
    - [0xD92F10, bin] # rodata
    - [0xD92F40, bin] # rodata
  - name: world/area_pra/pra_37/
    type: code
    overlay: True
    start: 0xD92F40
    vram: 0x80240000
    files:
    - [0xD92F40, c]
    - [0xD94760, bin]
    - [0xD94800, bin]
    - [0xD95420, bin] # rodata
    - [0xD95450, bin] # rodata
    - [0xD955F0, bin] # rodata
  - name: world/area_pra/pra_38/
    type: code
    overlay: True
    start: 0xD955F0
    vram: 0x80240000
    files:
    - [0xD955F0, c]
    - [0xD96CD0, bin]
    - [0xD96D70, bin]
    - [0xD97810, bin] # rodata
    - [0xD97840, bin] # rodata
  - name: world/area_pra/pra_39/
    type: code
    overlay: True
    start: 0xD97890
    vram: 0x80240000
    files:
    - [0xD97890, c]
    - [0xD98F70, bin]
    - [0xD99010, bin]
    - [0xD99930, bin] # rodata
    - [0xD99960, bin] # rodata
  - name: world/area_pra/pra_40/
    type: code
    overlay: True
    start: 0xD999B0
    vram: 0x80240000
    files:
    - [0xD999B0, c]
    - [0xD999D0, c]
    - [0xD9A8D0, bin]
    - [0xD9A970, bin]
    - [0xD9AE80, bin]
    - [0xD9AEE0, bin] # rodata
  - name: world/area_omo/omo_01/
    type: code
    overlay: True
    start: 0xD9AEF0
    vram: 0x80240000
    files:
    - [0xD9AEF0, c]
    - [0xD9B150, c]
    - [0xD9BB20, bin]
    - [0xD9BBA0, bin]
    - [0xD9BD50, bin]
    - [0xD9C200, bin]
    - [0xD9D250, bin]
    - [0xD9D330, bin] # rodata
    - [0xD9D4D0, bin] # rodata
  - name: world/area_omo/omo_02/
    type: code
    overlay: True
    start: 0xD9D4D0
    vram: 0x80240000
    files:
    - [0xD9D4D0, c]
    - [0xD9D510, c]
    - [0xDA0080, bin]
    - [0xDA0110, bin]
    - [0xDA0300, bin]
    - [0xDA05B0, bin]
    - [0xDA0A50, bin]
    - [0xDA1CD0, bin]
    - [0xDA4D30, bin] # rodata
  - name: world/area_omo/omo_03/
    type: code
    overlay: True
    start: 0xDA5240
    vram: 0x80240000
    files:
    - [0xDA5240, c]
    - [0xDA5260, c]
    - [0xDA5AD0, bin]
    - [0xDA6050, bin]
    - [0xDA8190, bin]
    - [0xDAD3B0, bin] # rodata
  - name: world/area_omo/omo_04/
    type: code
    overlay: True
    start: 0xDAD400
    vram: 0x80240000
    files:
    - [0xDAD400, c]
    - [0xDAF240, c]
    - [0xDAF320, bin]
    - [0xDAF3E0, bin]
    - [0xDB20A0, bin] # rodata
    - [0xDB20B0, bin] # rodata
    - [0xDB2108, bin] # rodata
    - [0xDB22B0, bin] # rodata
    - [0xDB22C0, bin] # rodata
  - name: world/area_omo/omo_05/
    type: code
    overlay: True
    start: 0xDB22C0
    vram: 0x80240000
    files:
    - [0xDB22C0, c]
    - [0xDB46C0, bin]
    - [0xDB4770, bin]
    - [0xDB7410, bin]
    - [0xDB7560, bin] # rodata
    - [0xDB7570, bin] # rodata
    - [0xDB7908, bin] # rodata
  - name: world/area_omo/omo_06/
    type: code
    overlay: True
    start: 0xDB7910
    vram: 0x80240000
    files:
    - [0xDB7910, c]
    - [0xDB8180, c]
    - [0xDB8440, bin]
    - [0xDB88E0, bin]
    - [0xDB9060, bin]
    - [0xDBCFD0, bin]
    - [0xDBD270, bin] # rodata
    - [0xDBD2B0, bin] # rodata
  - name: world/area_omo/omo_07/
    type: code
    overlay: True
    start: 0xDBD2B0
    vram: 0x80240000
    files:
    - [0xDBD2B0, c]
    - [0xDC01D0, c]
    - [0xDC04D0, c]
    - [0xDC05B0, bin]
    - [0xDC0670, bin]
    - [0xDC0910, bin]
    - [0xDC0B80, bin]
    - [0xDC30B0, bin]
    - [0xDC3730, bin]
    - [0xDC3E70, bin] # rodata
    - [0xDC3E80, bin] # rodata
    - [0xDC43C0, bin] # rodata
    - [0xDC43D0, bin] # rodata
  - name: world/area_omo/omo_08/
    type: code
    overlay: True
    start: 0xDC43D0
    vram: 0x80240000
    files:
    - [0xDC43D0, c]
    - [0xDC4C40, c]
    - [0xDC51B0, bin]
    - [0xDC52F0, bin]
    - [0xDC8100, bin]
    - [0xDCBA10, bin]
    - [0xDCCB00, bin] # rodata
  - name: world/area_omo/omo_09/
    type: code
    overlay: True
    start: 0xDCCCD0
    vram: 0x80240000
    files:
    - [0xDCCCD0, c]
    - [0xDCCFA0, c]
    - [0xDCD3B0, c]
    - [0xDCD3F0, c]
    - [0xDCD6B0, c]
    - [0xDD02E0, c]
    - [0xDD03C0, bin]
    - [0xDD0480, bin]
    - [0xDD0750, bin]
    - [0xDD0900, bin]
    - [0xDD3520, bin]
    - [0xDD4150, bin]
    - [0xDD6BB0, bin]
    - [0xDD72F0, bin] # rodata
    - [0xDD7300, bin] # rodata
    - [0xDD79A0, bin] # rodata
    - [0xDD79B0, bin] # rodata
  - name: world/area_omo/omo_10/
    type: code
    overlay: True
    start: 0xDD79B0
    vram: 0x80240000
    files:
    - [0xDD79B0, c]
    - [0xDD8220, bin]
    - [0xDD8640, bin]
    - [0xDD8A60, bin]
    - [0xDDC720, bin]
    - [0xDDC7F0, bin] # rodata
    - [0xDDC830, bin] # rodata
  - name: world/area_omo/omo_11/
    type: code
    overlay: True
    start: 0xDDC830
    vram: 0x80240000
    files:
    - [0xDDC830, c]
    - [0xDDCFC0, c]
    - [0xDDDD00, bin]
    - [0xDDDD90, bin]
    - [0xDDEE80, bin]
    - [0xDDF300, bin] # rodata
  - name: world/area_omo/omo_12/
    type: code
    overlay: True
    start: 0xDDF310
    vram: 0x80240000
    files:
    - [0xDDF310, c]
    - [0xDDF730, c]
    - [0xDDF7D0, bin]
    - [0xDDF960, bin]
    - [0xDDFB60, bin]
    - [0xDE2470, bin] # rodata
  - name: world/area_omo/omo_13/
    type: code
    overlay: True
    start: 0xDE2490
    vram: 0x80240000
    files:
    - [0xDE2490, c]
    - [0xDE2710, c]
    - [0xDE36C0, c]
    - [0xDE3980, bin]
    - [0xDE3A10, bin]
    - [0xDE3F70, bin]
    - [0xDE5100, bin]
    - [0xDE5360, bin] # rodata
  - name: world/area_omo/omo_14/
    type: code
    overlay: True
    start: 0xDE56B0
    vram: 0x80240000
    files:
    - [0xDE56B0, c]
    - [0xDE5810, c]
    - [0xDE5C70, bin]
    - [0xDE5D00, bin]
    - [0xDE5FA0, bin]
    - [0xDE8760, bin] # rodata
  - name: world/area_omo/omo_15/
    type: code
    overlay: True
    start: 0xDE8770
    vram: 0x80240000
    files:
    - [0xDE8770, c]
    - [0xDE8F70, bin]
    - [0xDE9670, bin]
    - [0xDEBEA0, bin] # rodata
    - [0xDEBED0, bin] # rodata
  - name: world/area_omo/omo_16/
    type: code
    overlay: True
    start: 0xDEBED0
    vram: 0x80240000
    files:
    - [0xDEBED0, c]
    - [0xDEC4D0, bin]
    - [0xDEC600, bin]
    - [0xDEEC30, bin]
    - [0xDEEE80, bin] # rodata
  - name: world/area_omo/omo_17/
    type: code
    overlay: True
    start: 0xDEEEA0
    vram: 0x80240000
    files:
    - [0xDEEEA0, c]
    - [0xDEF400, c]
    - [0xDF25B0, bin]
    - [0xDF29A0, bin]
    - [0xDF2C90, bin]
    - [0xDF4EB0, bin]
    - [0xDF57A0, bin]
    - [0xDF6380, bin]
    - [0xDF6470, bin] # rodata
    - [0xDF64B0, bin] # rodata
    - [0xDF6848, bin] # rodata
  - name: world/area_end/end_00/
    type: code
    overlay: True
    start: 0xDF6A00
    vram: 0x80240000
    files:
    - [0xDF6A00, c]
    - [0xDF6A20, c]
    - [0xDF9300, c]
    - [0xDF9510, c]
    - [0xDF9540, bin]
    - [0xDFB0B0, bin]
    - [0xDFE5B0, bin]
    - [0xE019E0, bin]
    - [0xE04180, bin]
    - [0xE052C0, bin]
    - [0xE05300, bin] # rodata
  - name: world/area_end/end_01/
    type: code
    overlay: True
    start: 0xE05360
    vram: 0x80240000
    files:
    - [0xE05360, c]
    - [0xE05370, c]
    - [0xE05390, c]
    - [0xE07C20, c]
    - [0xE08050, c]
    - [0xE08350, bin]
    - [0xE08470, bin]
    - [0xE0B5F0, bin]
    - [0xE0C0C0, bin]
    - [0xE0D510, bin]
    - [0xE0E700, bin]
    - [0xE0E740, bin] # rodata
  - name: world/area_mgm/mgm_00/
    type: code
    overlay: True
    start: 0xE0E7A0
    vram: 0x80240000
    files:
    - [0xE0E7A0, c]
    - [0xE0F980, c]
    - [0xE0FF60, bin]
    - [0xE111A0, bin]
    - [0xE123E0, bin]
    - [0xE12570, bin] # rodata
    - [0xE12590, bin] # rodata
    - [0xE12760, bin] # rodata
  - name: world/area_mgm/mgm_01/
    type: code
    overlay: True
    start: 0xE12760
    vram: 0x80240000
    files:
    - [0xE12760, c]
    - [0xE12930, c]
    - [0xE13F10, bin]
    - [0xE141D0, bin]
    - [0xE15440, bin]
    - [0xE15D10, bin] # rodata
    - [0xE15D80, bin] # rodata
  - name: world/area_mgm/mgm_02/
    type: code
    overlay: True
    start: 0xE15D80
    vram: 0x80240000
    files:
    - [0xE15D80, c]
    - [0xE18150, c]
    - [0xE18180, bin]
    - [0xE183D0, bin]
    - [0xE1E020, bin]
    - [0xE1E260, bin] # rodata
    - [0xE1E380, bin] # rodata
  - name: world/area_mgm/mgm_03/
    type: code
    overlay: True
    start: 0xE1E380
    vram: 0x80240000
    files:
    - [0xE1E380, bin]
    - [0xE1E460, bin]
  - name: world/area_gv/gv_01/
    type: code
    overlay: True
    start: 0xE1E460
    vram: 0x80240000
    files:
    - [0xE1E460, c]
    - [0xE1EC20, bin]
  - type: code
    overlay: True
    start: 0xE20110
    vram: 0x802B7000
    files:
    - [0xE20110, c]
    - [0xE20B30, bin]
  - type: code
    overlay: True
    start: 0xE20EB0
    vram: 0x802B7000
    files:
    - [0xe20eb0, c, code_e20eb0]
    - [0xE215C0, bin]
  - type: code
    overlay: True
    start: 0xE21870
    vram: 0x802B7000
    files:
    - [0xE21870, c]
    - [0xE21EB0, bin]
  - type: code
    overlay: True
    start: 0xE225B0
    vram: 0x802B7000
    files:
    - [0xE225B0, c]
    - [0xE22B30, bin]
  - type: code
    start: 0xE23260
    vram: 0x802B6000
    overlay: True
    files:
    - [0xE23260, c]
    - [0xE23690, bin]
  - type: code
    start: 0xE236E0
    vram: 0x802B6000
    overlay: True
    files:
    - [0xE236E0, c]
    - [0xE23FE0, bin]
  - type: code
    start: 0xE24040
    vram: 0x802B6000
    overlay: True
    files:
    - [0xE24040, c]
  - type: code
    start: 0xE245D0
    vram: 0x802B6000
    overlay: True
    files:
    - [0xE245D0, c]
    - [0xE248D0, bin]
  - type: code
    start: 0xE24920
    vram: 0x802B6000
    overlay: True
    files:
    - [0xE24920, c]
  - type: code
    start: 0xE24ED0
    vram: 0x802B6000
    overlay: True
    files:
    - [0xE24ED0, c]
    - [0xE25C80, bin]
  - type: code
    start: 0xE25D60
    vram: 0x802B6000
    overlay: True
    files:
    - [0xE25D60, c]
    - [0xE26700, bin]
  - type: code
    start: 0xE26710
    vram: 0x802B6000
    overlay: True
    files:
    - [0xE26710, c]
    - [0xE26DA0, bin]
  - type: code
    start: 0xE26DE0
    vram: 0x802B6000
    overlay: True
    files:
    - [0xE26DE0, c]
    - [0xE274C0, bin]
  - type: code
    start: 0xE27510
    vram: 0x802B6000
    overlay: True
    files:
    - [0xE27510, c]
    - [0xE27C50, bin]
  - type: code
    start: 0xE27C90
    vram: 0x802B6000
    overlay: True
    files:
    - [0xE27C90, c]
  - type: code
    start: 0xE27F40
    vram: 0x802B6000
    overlay: True
    files:
    - [0xE27F40, c]
    - [0xE28790, bin]
  - type: code
    start: 0xE287F0
    vram: 0x802B6000
    overlay: True
    files:
    - [0xE287F0, c]
  - type: code
    start: 0xE28A30
    vram: 0x802B6000
    overlay: True
    files:
    - [0xE28A30, c]
    - [0xE29190, bin]
  - type: code
    start: 0xE291A0
    vram: 0x802B6000
    overlay: True
    files:
    - [0xE291A0, c]
    - [0xE29450, bin]
  - type: code
    start: 0xE29470
    vram: 0x802B6000
    overlay: True
    files:
    - [0xE29470, c]
    - [0xE2A300, bin]
  - type: code
    start: 0xE2A340
    vram: 0x802B6000
    overlay: True
    files:
    - [0xE2A340, c]
    - [0xE2A690, bin]
  - type: code
    start: 0xE2A6B0
    vram: 0x802B6000
    overlay: True
    files:
    - [0xE2A6B0, c]
    - [0xE2B420, bin]
  - type: code
    start: 0xE2B530
    vram: 0x802BAE00
    overlay: True
    files:
    - [0xE2B530, c]
    - [0xE2BE40, c]
    - [0xE2C930, c]
    - [0xE2D410, bin]
  - type: code
    start: 0xE2D730
    vram: 0x802BAE00
    overlay: True
    files:
    - [0xE2D730, c]
    - [0xE2E5F0, c]
    - [0xE2EDE0, c]
    - [0xE2EFD0, bin]
  - type: code
    start: 0xE2F750
    vram: 0x802BAE00
    overlay: True
    files:
    - [0xE2F750, c]
    - [0xE307C0, c]
    - [0xE31380, bin]
  - [0xE31530, bin] # unk data
  - type: code
    start: 0xEA0900
    vram: 0x80240000
    overlay: True
    files:
    - [0xEA0900, c]
    - [0xEA0C10, c]
    - [0xEA36E0, c]
    - [0xEA3A80, bin]
  - type: code
    start: 0xEA6FD0
    vram: 0x80240000
    overlay: True
    files:
    - [0xEA6FD0, c]
    - [0xEA7010, c]
    - [0xEA7320, c]
    - [0xEA7390, bin]
  - type: code
    start: 0xEA8AE0
    vram: 0x80240000
    overlay: True
    files:
    - [0xEA8AE0, c]
    - [0xEAA810, bin]
  - type: code
    start: 0xEB0E60
    vram: 0x80240000
    overlay: True
    files:
    - [0xEB0E60, c]
    - [0xEB1170, c]
    - [0xEB1920, bin]
  - type: code
    start: 0xEB5130
    vram: 0x80240000
    overlay: True
    files:
    - [0xEB5130, c]
    - [0xEB5470, c]
    - [0xEB54C0, bin]
  - type: code
    start: 0xEB7230
    vram: 0x80240000
    overlay: True
    files:
    - [0xEB7230, c]
    - [0xEB7540, c]
    - [0xEB7850, bin]
  - type: code
    start: 0xEB8E50
    vram: 0x80240000
    overlay: True
    files:
    - [0xEB8E50, c]
    - [0xEB8E90, c]
    - [0xEB9D90, c]
    - [0xEBA260, bin]
  - type: code
    start: 0xEC2200
    vram: 0x80240000
    overlay: True
    files:
    - [0xEC2200, c]
    - [0xEC2240, c]
    - [0xEC2610, c]
    - [0xEC2850, bin]
  - type: code
    start: 0xEC71B0
    vram: 0x80240000
    overlay: True
    files:
    - [0xEC71B0, c]
    - [0xEC7590, c]
    - [0xEC78F0, bin]
  - type: code
    start: 0xEC9D00
    vram: 0x80240000
    overlay: True
    files:
    - [0xEC9D00, c]
    - [0xECAA40, c]
    - [0xECAA80, c]
    - [0xECB930, c]
    - [0xECBB70, c]
    - [0xECBC10, bin]
  - type: code
    start: 0xECFFF0
    vram: 0x80240000
    overlay: True
    files:
    - [0xECFFF0, c]
    - [0xED0030, c]
    - [0xED00D0, c]
    - [0xED0310, c]
    - [0xED1840, bin]
  - type: code
    start: 0xED4220
    vram: 0x80240000
    overlay: True
    files:
    - [0xED4220, c]
    - [0xED4260, c]
    - [0xED42A0, c]
    - [0xED46D0, c]
    - [0xED5540, c]
    - [0xED5780, bin]
  - type: code
    start: 0xED8E20
    vram: 0x80240000
    overlay: True
    files:
    - [0xED8E20, c]
    - [0xED9170, bin]
  - type: code
    start: 0xEDBFE0
    vram: 0x80240000
    overlay: True
    files:
    - [0xEDBFE0, c]
    - [0xEDC020, c]
    - [0xEDC6D0, bin]
  - type: code
    start: 0xEDE9C0
    vram: 0x80240000
    overlay: True
    files:
    - [0xEDE9C0, c]
    - [0xEDEA00, c]
    - [0xEE2040, c]
    - [0xEE20E0, bin]
  - type: code
    start: 0xEE65B0
    vram: 0x80240000
    overlay: True
    files:
    - [0xEE65B0, c]
    - [0xEE70C0, c]
    - [0xEE8940, c]
    - [0xEE8970, bin]
  - type: code
    start: 0xEED100
    vram: 0x80240000
    overlay: True
    files:
    - [0xEED100, c]
    - [0xEED140, c]
    - [0xEED1E0, c]
    - [0xEEDF50, c]
    - [0xEEFAA0, c]
    - [0xEEFAD0, bin]
  - type: code
    start: 0xEF2610
    vram: 0x80240000
    overlay: True
    files:
    - [0xEF2610, c]
    - [0xEF2650, c]
    - [0xEF2680, c]
    - [0xEF58E0, bin]
  - type: code
    start: 0xEF7A80
    vram: 0x80240000
    overlay: True
    files:
    - [0xEF7A80, c]
    - [0xEF7FB0, c]
    - [0xEF8010, c]
    - [0xEF8250, bin]
  - type: code
    start: 0xEFEB00
    vram: 0x80240000
    overlay: True
    files:
    - [0xEFEB00, c]
    - [0xEFF440, bin] # some of this is audio-related and not part of this overlay
  - [0xF007C0, bin, Battle_Fanfare_02] # BGM start
  - [0xF02160, bin, Hey_You_03]
  - [0xF03740, bin, The_Goomba_King_s_Decree_07]
  - [0xF043F0, bin, Attack_of_the_Koopa_Bros_08]
  - [0xF073C0, bin, Trojan_Bowser_09]
  - [0xF08D40, bin, Chomp_Attack_0A]
  - [0xF09600, bin, Ghost_Gulping_0B]
  - [0xF0A550, bin, Keeping_Pace_0C]
  - [0xF0BAE0, bin, Go_Mario_Go_0D]
  - [0xF0DEC0, bin, Huffin_and_Puffin_0E]
  - [0xF0FD20, bin, Freeze_0F]
  - [0xF110D0, bin, Winning_a_Battle_8B]
  - [0xF116C0, bin, Winning_a_Battle_and_Level_Up_8E]
  - [0xF12320, bin, Jr_Troopa_Battle_04]
  - [0xF13C20, bin, Final_Bowser_Battle_interlude_05]
  - [0xF15F40, bin, Master_Battle_2C]
  - [0xF16F80, bin, Game_Over_87]
  - [0xF171D0, bin, Resting_at_the_Toad_House_88]
  - [0xF17370, bin, Running_around_the_Heart_Pillar_in_Ch1_84]
  - [0xF17570, bin, Tutankoopa_s_Warning_45]
  - [0xF18940, bin, Kammy_Koopa_s_Theme_46]
  - [0xF193D0, bin, Jr_Troopa_s_Theme_47]
  - [0xF19BC0, bin, Goomba_King_s_Theme_50]
  - [0xF1A6F0, bin, Koopa_Bros_Defeated_51]
  - [0xF1ABD0, bin, Koopa_Bros_Theme_52]
  - [0xF1C810, bin, Tutankoopa_s_Warning_2_53]
  - [0xF1DBF0, bin, Tutankoopa_s_Theme_54]
  - [0xF1F2E0, bin, Tubba_Blubba_s_Theme_55]
  - [0xF20FF0, bin, General_Guy_s_Theme_56]
  - [0xF21780, bin, Lava_Piranha_s_Theme_57]
  - [0xF22A00, bin, Huff_N_Puff_s_Theme_58]
  - [0xF23A00, bin, Crystal_King_s_Theme_59]
  - [0xF24810, bin, Blooper_s_Theme_5A]
  - [0xF25240, bin, Midboss_Theme_5B]
  - [0xF26260, bin, Monstar_s_Theme_5C]
  - [0xF27840, bin, Moustafa_s_Theme_86]
  - [0xF27E20, bin, Fuzzy_Searching_Minigame_85]
  - [0xF28E20, bin, Phonograph_in_Mansion_44]
  - [0xF29AC0, bin, Toad_Town_00]
  - [0xF2E130, bin, Bill_Blaster_Theme_48]
  - [0xF2EF90, bin, Monty_Mole_Theme_in_Flower_Fields_49]
  - [0xF30590, bin, Shy_Guys_in_Toad_Town_4A]
  - [0xF318B0, bin, Whale_s_Problem_4C]
  - [0xF32220, bin, Toad_Town_Sewers_4B]
  - [0xF33060, bin, Unused_Theme_4D]
  - [0xF33AA0, bin, Mario_s_House_Prologue_3E]
  - [0xF33F10, bin, Peach_s_Party_3F]
  - [0xF354E0, bin, Goomba_Village_01]
  - [0xF35ED0, bin, Pleasant_Path_11]
  - [0xF36690, bin, Fuzzy_s_Took_My_Shell_12]
  - [0xF379E0, bin, Koopa_Village_13]
  - [0xF38570, bin, Koopa_Bros_Fortress_14]
  - [0xF39160, bin, Dry_Dry_Ruins_18]
  - [0xF3A0D0, bin, Dry_Dry_Ruins_Mystery_19]
  - [0xF3A450, bin, Mt_Rugged_16]
  - [0xF3AF20, bin, Dry_Dry_Desert_Oasis_17]
  - [0xF3C130, bin, Dry_Dry_Outpost_15]
  - [0xF3CCC0, bin, Forever_Forest_1A]
  - [0xF3E130, bin, Boo_s_Mansion_1B]
  - [0xF3F3E0, bin, Bow_s_Theme_1C]
  - [0xF40F00, bin, Gusty_Gulch_Adventure_1D]
  - [0xF42F30, bin, Tubba_Blubba_s_Castle_1E]
  - [0xF45500, bin, The_Castle_Crumbles_1F]
  - [0xF465E0, bin, Shy_Guy_s_Toy_Box_20]
  - [0xF474A0, bin, Toy_Train_Travel_21]
  - [0xF47E10, bin, Big_Lantern_Ghost_s_Theme_22]
  - [0xF48410, bin, Jade_Jungle_24]
  - [0xF4A880, bin, Deep_Jungle_25]
  - [0xF4BC00, bin, Lavalava_Island_26]
  - [0xF4E690, bin, Search_for_the_Fearsome_5_27]
  - [0xF50A00, bin, Raphael_the_Raven_28]
  - [0xF52520, bin, Hot_Times_in_Mt_Lavalava_29]
  - [0xF55C80, bin, Escape_from_Mt_Lavalava_2A]
  - [0xF58ED0, bin, Cloudy_Climb_32]
  - [0xF592B0, bin, Puff_Puff_Machine_33]
  - [0xF5AFF0, bin, Flower_Fields_30]
  - [0xF5C8D0, bin, Flower_Fields_Sunny_31]
  - [0xF5DF40, bin, Sun_s_Tower_34]
  - [0xF5F500, bin, Sun_s_Celebration_35]
  - [0xF61700, bin, Shiver_City_38]
  - [0xF62E50, bin, Detective_Mario_39]
  - [0xF64220, bin, Snow_Road_3A]
  - [0xF64CB0, bin, Over_Shiver_Mountain_3B]
  - [0xF65B30, bin, Starborn_Valley_3C]
  - [0xF66690, bin, Sanctuary_3D]
  - [0xF66B70, bin, Crystal_Palace_37]
  - [0xF67F80, bin, Star_Haven_60]
  - [0xF69640, bin, Shooting_Star_Summit_61]
  - [0xF6A050, bin, Legendary_Star_Ship_62]
  - [0xF6C270, bin, Star_Sanctuary_63]
  - [0xF6CED0, bin, Bowser_s_Castle_-_Caves_65]
  - [0xF6EE40, bin, Bowser_s_Castle_64]
  - [0xF73390, bin, Star_Elevator_2B]
  - [0xF751F0, bin, Goomba_Bros_Defeated_7E]
  - [0xF759C0, bin, Farewell_Twink_70]
  - [0xF77200, bin, Peach_Cooking_71]
  - [0xF77680, bin, Gourmet_Guy_72]
  - [0xF78600, bin, Hope_on_the_Balcony_Peach_1_73]
  - [0xF79070, bin, Peach_s_Theme_2_74]
  - [0xF7A0C0, bin, Peach_Sneaking_75]
  - [0xF7AA40, bin, Peach_Captured_76]
  - [0xF7AD90, bin, Quiz_Show_Intro_77]
  - [0xF7BEA0, bin, Unconscious_Mario_78]
  - [0xF7C780, bin, Petunia_s_Theme_89]
  - [0xF7DC00, bin, Flower_Fields_Door_appears_8A]
  - [0xF7E190, bin, Beanstalk_7B]
  - [0xF7EE20, bin, Lakilester_s_Theme_7D]
  - [0xF80230, bin, The_Sun_s_Back_7F]
  - [0xF81260, bin, Shiver_City_in_Crisis_79]
  - [0xF82460, bin, Solved_Shiver_City_Mystery_7A]
  - [0xF82D00, bin, Merlon_s_Spell_7C]
  - [0xF83DC0, bin, Bowser_s_Theme_66]
  - [0xF85590, bin, Train_Travel_80]
  - [0xF860E0, bin, Whale_Trip_81]
  - [0xF87000, bin, Chanterelle_s_Song_8C]
  - [0xF87610, bin, Boo_s_Game_8D]
  - [0xF88B30, bin, Dry_Dry_Ruins_rises_up_83]
  - [0xF89570, bin, End_of_Chapter_40]
  - [0xF8AAF0, bin, Beginning_of_Chapter_41]
  - [0xF8B820, bin, Hammer_and_Jump_Upgrade_42]
  - [0xF8BD90, bin, Found_Baby_Yoshi_s_4E]
  - [0xF8C360, bin, New_Partner_JAP_96]
  - [0xF8D110, bin, Unused_YI_Fanfare_4F]
  - [0xF8D3E0, bin, Unused_YI_Fanfare_2_5D]
  - [0xF90880, bin, Peach_s_Castle_inside_Bubble_5E]
  - [0xF92A50, bin, Angry_Bowser_67]
  - [0xF95510, bin, Bowser_s_Castle_explodes_5F]
  - [0xF96280, bin, Peach_s_Wish_68]
  - [0xF98520, bin, File_Select_69]
  - [0xF98F90, bin, Title_Screen_6A]
  - [0xF9B830, bin, Peach_s_Castle_in_Crisis_6B]
  - [0xF9D3B0, bin, Mario_falls_from_Bowser_s_Castle_6C]
  - [0xF9D690, bin, Peach_s_Arrival_6D]
  - [0xF9EF30, bin, Star_Rod_Recovered_6F]
  - [0xF9FA30, bin, Mario_s_House_94]
  - [0xFA08A0, bin, Bowser_s_Attacks_95]
  - [0xFA3C60, bin, End_Parade_1_90]
  - [0xFA85F0, bin, End_Parade_2_91]
  - [0xFABE90, bin, The_End_6E]
  - [0xFACC80, bin, Koopa_Radio_Station_2D]
  - [0xFAD210, bin, The_End_Low_Frequency__2E]
  - [0xFAD8F0, bin, SMW_Remix_2F]
  - [0xFADE70, bin, New_Partner_82] # BGM end
  - [0xFAE860, bin] # sfx
  - [0x19E09A8, Yay0]
  - [0x19E1390, Yay0]
  - [0x19E1888, Yay0]
  - [0x19E2330, Yay0]
  - [0x19E2DE0, Yay0]
  - [0x19E3208, Yay0]
  - [0x19E3BA8, Yay0]
  - [0x19E3FD8, Yay0]
  - [0x19E4828, Yay0]
  - [0x19E4BE0, Yay0]
  - [0x19E5758, Yay0]
  - [0x19E5950, Yay0]
  - [0x19E62A0, Yay0]
  - start: 0x19E67B8
    type: PaperMarioNpcSprites
    files:
      - name: world_goombario
        frames:
          - walk1
          - still
          - walk2
          - pain
          - headbonk
          - still_copy1
          - still_copy2
          - jump
          - talk1
          - talk2
          - jump_copy
          - fall
          - happy1
          - happy2
          - read_paper
        palettes:
          - normal
          - poisoned
          - inactive
          - electrified
          - burnt
        animations:
          - still
          - idle
          - walk
          - run
          - jump
          - fall
          - headbonk # centered at 0,0,0 rather than at base of sprite
          - pain
          - talk
          - celebrate
          - read_paper
      - world_kooper
      - world_bombette
      - world_parakarry
      - world_bow
      - world_watt
      - world_sushie
      - world_lakilester
      - battle_goombario
      - battle_kooper
      - battle_bombette
      - battle_parakarry
      - battle_bow
      - battle_watt
      - battle_sushie
      - battle_lakilester
      - kooper_without_shell
      - world_eldstar
      - world_mamar
      - world_skolar
      - world_muskular
      - world_misstar
      - world_klevar
      - world_kalmar
      - battle_eldstar
      - battle_mamar
      - battle_skolar
      - battle_muskular
      - battle_misstar
      - battle_klevar
      - battle_kalmar
      - twink
      - jr_troopa
      - spiked_jr_troopa
      - spiked_para_jr_troopa
      - mage_jr_troopa
      - para_jr_troopa
      - name: goomba
        frames:
          - still
          - lean_left
          - lean_right
          - pain1
          - pain2
          - jump
          - open_mouth
          - open_mouth_wide
          - sleep
          - dizzy1
          - dizzy2
          - dizzy3
          - dizzy4
          - burn_pain1
          - burn_pain2
          - burn_dead
          - tense
          - fake_plant
          - fake_mushroom
          - electrocute
        palettes:
          - normal
          - red # unused
          - hyper
          - blue # unused
          - gloomba
          - poisoned
          - poisoned
          - poisoned
          - poisoned
          - poisoned
          - unk_purple_status
          - unk_purple_status
          - unk_purple_status
          - unk_purple_status
          - unk_purple_status
          - electrified
          - electrified
          - electrified
          - electrified
          - electrified
          - burnt
          - fake_mushroom
          - fake_plant
        animations:
          - still
          - idle
          - walk
          - run
          - headbonk # centered at 0,0,0 rather than at base of sprite
          - pain
          - dead
          - dizzy
          - asleep
          - burn_pain
          - burn_dead
          - pre_headbonk # centered at 0,0,0 rather than at base of sprite
          - fake_plant
          - fake_mushroom
          - electrocute
      - spiked_goomba
      - paragoomba
      - koopa_troopa
      - para_troopa
      - fuzzy
      - bob_omb
      - bullet_bill
      - bill_blaster
      - monty_mole
      - cleft
      - pokey
      - battle_bandit
      - buzzy_beetle
      - swooper
      - stone_chomp
      - putrid_piranha
      - piranha_plant
      - sentinel
      - world_clubba
      - battle_clubba
      - shy_guy
      - groove_guy
      - sky_guy
      - pyro_guy
      - spy_guy
      - medi_guy
      - fuzzipede
      - jungle_guy
      - heart_plant
      - hurt_plant
      - m_bush
      - bubble
      - kent_c_koopa
      - dayzee
      - lakitu
      - spiny
      - bzzap
      - ruff_puff
      - spike_top
      - duplighost
      - albino_dino
      - blooper
      - baby_blooper
      - gulpit
      - dry_bones
      - thrown_bone
      - bony_beetle
      - magikoopa
      - flying_magikoopa
      - world_koopatrol
      - koopatrol
      - hammer_bros
      - bush_basic
      - bush_blocky
      - bush_dry
      - bush_leafy
      - bush_matted
      - world_kammy
      - battle_kammy
      - goomba_bros
      - goomba_king
      - spiky_goomnut
      - dark_toad
      - koopa_bros
      - buzzar
      - tutankoopa
      - chain_chomp
      - world_tubba
      - battle_tubba
      - tubbas_heart
      - big_lantern_ghost
      - shy_squad_guy
      - marshal_guy
      - stilt_guy
      - stilt_guy_unfold
      - shy_stack_guy
      - shy_stack_unfold
      - shy_stack_damage
      - shy_stack_rock
      - general_guy
      - general_guy_bomb
      - tank_guy
      - lava_piranha_head
      - petit_piranha
      - lava_bud
      - huff_n_puff
      - tuff_puff
      - monstar
      - crystal_king
      - world_bowser
      - battle_bowser
      - luigi
      - toad
      - three_sisters
      - vanna_t
      - toad_kid
      - toad_guard
      - harry_t
      - toad_minister
      - postmaster
      - conductor_toad
      - train_station_toad
      - fishmael
      - artist_toad
      - koopa
      - koopa_without_shell
      - world_bob_omb
      - whacka
      - dryite
      - mouser
      - boo
      - yoshi
      - yoshi_kid
      - raven
      - bubulb
      - penguin
      - shiver_toad
      - world_bandit
      - goompa
      - goombaria
      - gooma
      - goompapa
      - goomama
      - the_master
      - chan
      - lee
      - merlon
      - chet_rippo
      - rowf
      - minh_t
      - russ_t
      - tayce_t
      - fice_t
      - bartender
      - chanterelle
      - rip_cheato
      - chuck_quizmo
      - merluvlee
      - merlar
      - merlow
      - star_kid
      - kolorado_wife
      - koopa_koot
      - kolorado
      - battle_kolorado
      - archeologist
      - nomadimouse
      - world_merlee
      - battle_merlee
      - disguised_moustafa
      - moustafa
      - oaklie
      - bootler
      - yakkey
      - gourmet_guy
      - village_leader
      - leaders_friend
      - rafael_raven
      - tolielup
      - gate_flower
      - petunia
      - posie
      - lily
      - rosie
      - sun
      - lakilulu
      - ninji
      - mayor_penguin
      - mayor_penguin_wife
      - penguin_patrol
      - herringway
      - merle
      - star_rod
      - fire
      - coin
      - parade_peach
      - parade_koopas
      - parade_burnt_bowser
      - parade_luigi
      - parade_partners
      - parade_yoshis
      - parade_kolorados
      - parade_chicks
      - parade_ice_show
      - parade_toads
      - parade_batons
      - parade_drums
      - parade_flags
      - parade_horns
      - parade_tubba_balloon
      - parade_wizards
      - parade_mario
      - parade_shy_guys
      - parade_twink
      - leaf
  - [0x1B82208, bin]
  - start: 0x1B83000
    type: PaperMarioMessages
    files:
      - intro
      - end/postgame
      - toad_town/gate
      - toad_town/castle
      - toad_town/bridge
      - toad_town/train
      - toad_town/warehouse
      - toad_town/docks
      - toad_town/minigames
      - castle_grounds
      - shooting_star_summit
      - prologue
      - chapter1
      - chapter2
      - chapter3
      - chapter4
      - chapter5
      - chapter6
      - chapter7
      - chapter8
      - peach_interludes
      - koopa_koot_quests
      - advice/russ_t
      - toad_town/bulletin_news
      - toad_town/bulletin_gossip
      - world/map_tattles
      - world/npc_tattles
      - world/entity_tattles
      - battle/enemy_tattles
      - ui/misc
      - ui/choices
      - ui/pause
      - diary_letters
      - advice/merlon
      - advice/merluvlee
      - item/descriptions_23 # TODO: difference between 23,24,25
      - item/descriptions_24
      - item/descriptions_25
      - item/names
      - shops
      - partner_descriptions
      - battle/enemy_names
      - battle/mario_moves
      - battle/partner_moves
      - quiz/questions
      - quiz/options
      - end/credits
  - [0x1C84D30, bin]
  - [0x1E00000, bin] # sprites here; Star Rod considers this a copy of sprite/npc.bin, but that doesnt appear to be true
  - [0x1E40000, PaperMarioMapFS]
  - [0x27FEE22, bin]
  - [0x2800000]<|MERGE_RESOLUTION|>--- conflicted
+++ resolved
@@ -307,20 +307,12 @@
     vram: 0x802E0D90
     files:
     - [0x102610, c, code_102610_len_2330]
-<<<<<<< HEAD
-    - [0x102C80, c, code_102c80]
-    - [0x104940, c, code_104940_len_dc0]
-    - [0x105700, c, code_105700_len_2130]
-    - [0x105F90, c, code_105f90]
-    - [0x106EF0, c, code_106ef0]
-=======
     - [0x102C80, c]
     - [0x104730, c]
     - [0x104940, c, code_104940_len_dc0]
     - [0x105700, c, code_105700_len_2130]
     - [0x105F90, c]
     - [0x106EF0, c]
->>>>>>> d24a154b
     - [0x107830, c, code_107830_len_e70]
     - [0x1086a0, c, code_1086a0_len_fc0]
     - [0x109660, c, code_109660_len_1270]
